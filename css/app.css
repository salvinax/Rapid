--- conflicted
+++ resolved
@@ -5,6 +5,7 @@
     font:normal 12px/1.6666 'Helvetica Neue', Arial, sans-serif;
     margin:0;
     padding:0;
+    min-width: 768px;
     color:#222;
     /* text-rendering: optimizeLegibility;  */
     -webkit-font-smoothing: subpixel-antialiased;
@@ -135,7 +136,7 @@
 .col3    { float:left; width:25.0000%; }
 .col4    { float:left; width:33.3333%; }
 .col5    { float:left; width:41.6666%; }
-.col6    { float:left; width:50.0000%; }
+.col6    { float:left; width:50.0000%; max-width: 600px; }
 .col7    { float:left; width:58.3333%; }
 .col8    { float:left; width:66.6666%; }
 .col9    { float:left; width:75.0000%; }
@@ -163,9 +164,15 @@
 
 ul.toggle-list li a {
     font-weight: bold;
+    color: #c1c1c1;
     padding: 10px;
     border-top: 1px solid white;
     display:block;
+    border-top: 1px solid rgba(0, 0, 0, .5);
+}
+
+ul.toggle-list li a.selected {
+    color: #333;
 }
 
 ul.toggle-list .icon {
@@ -174,14 +181,14 @@
 }
 
 ul.link-list li {
-    float: left;
     display: inline-block;
+    float: right;
     margin-left: 10px;
     padding-left: 10px;
     border-left: 1px solid white;
 }
 
-ul.link-list li:first-child {
+ul.link-list li:last-child {
     border-left: 0;
     margin-left: 0;
     padding-left: 0;
@@ -189,12 +196,20 @@
 
 /* Utility Classes
 ------------------------------------------------------- */
-
-.fillL { background: white;}
-.fillL2 { background: #f7f7f7 url(../img/background-pattern-1.png) repeat;}
-.fillD {
-    background: rgba(0,0,0,.7);
+.fillL {
+    background: white;
+    color: #333;
+}
+
+.fillL2 {
+    background: #f7f7f7 url(../img/background-pattern-1.png) repeat;
+    color: #333;
+}
+
+.content, .fillD {
+    background:rgba(0,0,0,.8);
     color: white;
+    border-radius: 4px;
 }
 
 .fl { float: left;}
@@ -203,11 +218,6 @@
 div.hide,
 form.hide {
     display:none;
-}
-
-.content {
-    background:#fff;
-    border-radius: 4px;
 }
 
 .pad1    {padding: 10px;}
@@ -219,6 +229,7 @@
 
 button {
     line-height:20px;
+    position: relative;
     border:0;
     color:#222;
     background: white;
@@ -227,10 +238,11 @@
     display: inline-block;
     height:40px;
     cursor:url(../img/cursor-pointer.png) 6 1, auto;
+    border-radius:4px;
 }
 
 button:hover {
-    background: #ececec;
+    background-color: #ececec;
 }
 
 button.col3:hover {
@@ -244,18 +256,12 @@
 button.active:not([disabled]) {
     background: #6bc641;
     color: white;
-}
-
-button.wide,
-button.narrow {
-    border-radius:4px;
 }
 
 button.minor {
     border-radius:4px;
     height: 20px;
     width: 20px;
-    margin: 5px;
     border: 0;
     box-shadow: none;
     background-color: transparent;
@@ -278,7 +284,7 @@
 }
 
 .button-wrap button:only-child { width: 100%;}
-.button-wrap:last-child { padding-right: 0; }
+.button-wrap:last-child { padding-right: 0;}
 
 .joined button {
     border-right: 1px solid rgba(0,0,0,.5);
@@ -321,9 +327,32 @@
 }
 
 button.save.has-count .count {
-    display: inline-block;
-    color: rgba(255,255,255,.5);
-    padding-left: 5px;
+    display: block;
+    position: absolute;
+    left: 115%;
+    top: 0;
+    bottom: 0;
+    background: rgba(255,255,255,.5);
+    color: #333;
+    padding: 10px;
+    height: 30px;
+    line-height: 12px;
+    border-radius: 4px;
+    margin: auto;
+}
+
+button.save.has-count .count::before {
+    content: "";
+    margin: auto;
+    width: 0;
+    height: 0;
+    position: absolute;
+    left: -6px;
+    top: 0;
+    bottom: 0;
+       border-top: 6px solid transparent;
+    border-bottom: 6px solid transparent;
+     border-right: 6px solid rgba(255,255,255,.5);
 }
 
 button.close {
@@ -332,10 +361,6 @@
     right: 10px;
 }
 
-button .label {
-    display: none;
-}
-
 button.save .label {
     display: inline-block;
     color: white;
@@ -343,17 +368,12 @@
 
 button[disabled] {
     cursor:auto;
-    background: #cecece;
+    background: rgba(255,255,255,.5);
     pointer-events:none;
 }
 
 button[disabled] .label {
-    color:#999999;
-    text-shadow: none;
-}
-
-button[disabled]:hover {
-    background: white;
+    color: rgba(0,0,0,.5);
 }
 
 /* Icons */
@@ -371,6 +391,10 @@
 .icon.big {
     width: 40px;
     height: 40px;
+}
+
+.icon.icon-pre-text {
+    margin-right: 3px;
 }
 
 /* Definitions for every icon */
@@ -400,20 +424,14 @@
 .icon.undo       { background-position: -80px 0px;}
 .icon.redo      { background-position: -100px 0px;}
 
-.fillD .icon.undo       { background-position: -80px -20px;}
-.fillD .icon.redo       { background-position: -100px -20px;}
-.fillD .icon.apply      { background-position: -120px -20px;}
-.fillD .icon.save       { background-position: -140px -20px;}
-.fillD .icon.close      { background-position: -160px -20px;}
-.fillD .icon.delete     { background-position: -180px -20px;}
-.fillD .icon.remove     { background-position: -200px -20px;}
+.close-modal.icon.remove      { background-position: -200px -20px;}
 .map-control .icon.inspect    { background-position: -220px -20px;}
 .map-control .icon.zoom-in    { background-position: -240px -20px;}
 .map-control .icon.zoom-out   { background-position: -260px -20px;}
 .map-control .icon.geocode    { background-position: -280px -20px;}
 .map-control .icon.layers     { background-position: -300px -20px;}
-.fillD .icon.avatar     { background-position: -320px -20px;}
-.fillD .icon.nearby     { background-position: -340px -20px;}
+.fillD .icon.avatar           { background-position: -320px -20px;}
+.fillD .icon.nearby           { background-position: -340px -20px;}
 
 button[disabled] .icon.browse     { background-position:   0px -40px;}
 button[disabled] .icon.add-point  { background-position: -20px -40px;}
@@ -440,7 +458,7 @@
 .icon.big-vertex { background-position: -120px -80px;}
 .icon.big-inspect { background-position: -160px -80px;}
 
-/* Toggle Icon is special */
+/* Toggle icon is special */
 .toggle.icon                   { background-position: 0px -180px;}
 a:hover .toggle.icon           { background-position: -20px -180px;}
 .selected .toggle.icon,
@@ -455,7 +473,7 @@
     top:0px;
     right:0;
     height:60px;
-    background: rgba(0,0,0,.8);
+    border-radius: 0;
 }
 
 /* Status box */
@@ -476,6 +494,7 @@
 .inspector {
     min-height: 60px;
     position: relative;
+    border-radius: 0 0 0 4px;
 }
 
 .inspector-inner {
@@ -483,7 +502,6 @@
 }
 
 .inspector-inner.head {
-    background:#fff;
     z-index:1;
     position:relative;
 }
@@ -562,25 +580,8 @@
     right: 30px;
 }
 
-<<<<<<< HEAD
-.inspector-buttons {
-    border-top: 1px solid #ccc;
-    padding-right: 10px;
-}
-
-=======
->>>>>>> 0246f2c5
 .inspector-buttons .button-wrap {
-    width: 50%;
-}
-
-.inspector-buttons .button-wrap {
-    width: 50%;
-}
-.inspector-buttons .button-wrap:first-child { padding-right: 5px;}
-
-.inspector-buttons .button-wrap:last-child { 
-    padding-left: 5px; 
+    width: 40%;
 }
 
 .inspector-inner .add-tag-row {
@@ -657,7 +658,7 @@
     padding:0 5px 3px 5px;
     background: white;
     border: 1px solid #ddd;
-    border-radius: 0; 
+    border-radius: 0;
 }
 
 .layerswitcher-control .adjustments button:hover {
@@ -674,7 +675,6 @@
 }
 
 .opacity-options {
-    border:1px solid #b0b0b0;
     background: url(../img/background-pattern-opacity.png) 0 0 repeat;
     height:20px;
     width:62px;
@@ -693,14 +693,14 @@
 .opacity-options li .select-box{
     position: absolute;
     width:20px;
-    height:18px;
+    height:20px;
     z-index: 9999;
 }
 
 .layerswitcher-control li:hover .select-box,
 .layerswitcher-control li.selected .select-box {
-    border: 2px solid #4672ff;
-    background: rgba(70, 114, 255, .5);
+    border: 2px solid #6bc641;
+    background: rgba(107, 198, 65, .5);
     opacity: .5;
 }
 .layerswitcher-control li.selected:hover .select-box,
@@ -712,7 +712,7 @@
     background:#222;
     display:inline-block;
     width:20px;
-    height:18px;
+    height:20px;
 }
 
 /* Geocoder */
@@ -763,28 +763,17 @@
 ------------------------------------------------------- */
 
 .about-block {
-    float: right;
     height: 40px;
-}
-
-#about {
-    border-radius:3px 0 0 0;
-}
-
-#attrib-container {
     position: absolute;
     right:0px;
     bottom:0px;
-}
-
-#user-list {
-    margin-right: 8px;
-    border-radius:3px 3px 0 0;
-    max-width: 400px;
     overflow: hidden;
     white-space: nowrap;
     text-overflow: ellipsis;
-}
+    border-radius: 0;
+}
+
+#about { text-align: right;}
 
 #user-list a:not(:last-child):after {
     content: ', ';
@@ -793,10 +782,7 @@
 /* Account Information */
 
 .user-container {
-    position:absolute;
-    left:0px;
-    bottom:0px;
-    border-radius:0 3px 0 0;
+    float: left;
 }
 
 .user-container .logout {
@@ -849,6 +835,7 @@
     position:absolute;
     width: 50%;
     left: 25%;
+    max-width: 600px;
     top:80px;
     z-index: 3;
 }
@@ -865,9 +852,13 @@
 
 .modal button.close-modal {
     float:right;
-    margin-right:10px;
-    margin-top:10px;
+    position: absolute;
+    right:5px;
+    top:5px;
     border:0;
+}
+.modal button.close-modal:hover {
+    background-color: transparent;
 }
 
 .shaded {
@@ -912,14 +903,19 @@
 }
 
 .modal-section {
-    padding: 10px;
-}
-
-
-.body .modal-section:last-child { 
-    border-bottom: 0;
+    padding: 20px;
+    width: 100%;
+}
+
+.modal-section:first-child {
+    border-radius: 4px 4px 0 0;
+}
+
+.modal-section:last-child {
     border-radius: 0 0 4px 4px;
 }
+
+.modal-section .buttons { padding-top: 20px;}
 
 .modal-section img.wiki-image {
     max-width: 400px;
@@ -978,18 +974,16 @@
 .tooltip {
     white-space: normal;
     position: absolute;
+    left: 0; right: 0; margin: auto;
     z-index: -1000;
     height: 0;
     padding: 5px;
     opacity: 0;
     display: block;
-    filter: alpha(opacity=0);
-    visibility: visible;
 }
 
 .tooltip.in {
     opacity: 0.8;
-    filter: alpha(opacity=80);
     z-index: 1030;
     height: auto;
 }
@@ -1011,16 +1005,14 @@
 }
 
 .tooltip-inner {
-    max-width: 200px;
-    min-width: 100px;
+    text-align: left;
+    width: 200px;
     font-size: 11px;
     font-weight: bold;
     line-height: 20px;
     padding: 5px 10px;
-    color: #ffffff;
-    text-align: center;
-    text-decoration: none;
-    background-color: #000000;
+    color: #333;
+    background-color: white;
     -webkit-border-radius: 4px;
        -moz-border-radius: 4px;
             border-radius: 4px;
@@ -1038,7 +1030,7 @@
   bottom: 0;
   left: 50%;
   margin-left: -5px;
-  border-top-color: #000000;
+  border-top-color: white;
   border-width: 5px 5px 0;
 }
 
@@ -1046,7 +1038,7 @@
   top: 50%;
   left: 0;
   margin-top: -5px;
-  border-right-color: #000000;
+  border-right-color: white;
   border-width: 5px 5px 5px 0;
 }
 
@@ -1054,7 +1046,7 @@
   top: 50%;
   right: 0;
   margin-top: -5px;
-  border-left-color: #000000;
+  border-left-color: white;
   border-width: 5px 0 5px 5px;
 }
 
@@ -1062,7 +1054,7 @@
   top: 0;
   left: 50%;
   margin-left: -5px;
-  border-bottom-color: #000000;
+  border-bottom-color: white;
   border-width: 0 5px 5px;
 }
 
@@ -1080,4 +1072,18 @@
   -webkit-border-radius: 4px;
      -moz-border-radius: 4px;
           border-radius: 4px;
+}
+
+/* Media Queries
+------------------------------------------------------- */
+
+@media only screen and (max-width: 840px) {
+    span.label {
+        display: none;
+    }
+    .icon.icon-pre-text {
+    margin-right: 0px;
+    }
+}
+
 }