--- conflicted
+++ resolved
@@ -440,7 +440,7 @@
 .icon.geolocate  { background-position: -360px 0px;}
 .icon.warning    { background-position: -380px 0px;}
 
-.icon.close-modal { background-position: -200px -40px;}
+.icon.close-modal { background-position: -200px 0px;}
 
 .fillD .icon.avatar           { background-position: -320px -20px;}
 .fillD .icon.nearby           { background-position: -340px -20px;}
@@ -911,10 +911,14 @@
     position: absolute;
     right:5px;
     top:5px;
-    border:0;
+    opacity: .5;
+    -webkit-transition: opacity 100ms;
+    -moz-transition: opacity 100ms;
+    transition: opacity 100ms;
 }
 .modal button.close-modal:hover {
     background-color: transparent;
+    opacity: 1;
 }
 
 .shaded {
@@ -932,7 +936,7 @@
     padding: 20px;
 }
 
-.modal-section.header {
+.modal-section:first-child {
     border-radius: 4px 4px 0 0;
 }
 
@@ -940,13 +944,10 @@
     border-radius: 0 0 4px 4px;
 }
 
-<<<<<<< HEAD
-=======
 .modal-section:only-child {
     border-radius: 4px;
 }
 
->>>>>>> 2613312d
 .modal-section .buttons {
     padding-top: 10px;
     width: 100%;
@@ -973,8 +974,6 @@
     text-align: center;
 }
 
-<<<<<<< HEAD
-=======
 /* Splash Modal
 ------------------------------------------------------- */
 
@@ -990,11 +989,10 @@
     background: url(../img/logo.png) 0 0 repeat;
 }
 
->>>>>>> 2613312d
 /* Commit Modal
 ------------------------------------------------------- */
 
-.commit-modal .user-info {
+.commit-modal a.user-info {
     display: inline-block;
 }
 
@@ -1037,28 +1035,14 @@
 
 .commit-section.modal-section:last-child { padding-bottom: 20px;}
 
-<<<<<<< HEAD
-=======
 .commit-modal .changeset-list li {
     position: relative;
-}
-
-.commit-modal .changeset-list li button {
-    position: absolute;
-    right: -30px;
-}
-
-.user-icon {
-    max-width: 50px;
-    max-height: 50px;
+    border-top:1px solid #ccc;
+    padding:5px 10px;
 }
 
 .modal-section {
     padding: 20px;
-}
-
-.modal-section.header {
-    border-radius: 4px 4px 0 0;
 }
 
 .modal-section .buttons {
@@ -1067,9 +1051,8 @@
 }
 
 .modal-section img.wiki-image {
-    max-width: 400px;
+    max-width: 100%;
     max-height: 300px;
-    padding: 10px;
     display: block;
 }
 
@@ -1082,12 +1065,6 @@
 
 .modal-flash .close-modal {
     display:none;
-}
-
->>>>>>> 2613312d
-.changeset-list li {
-    border-top:1px solid #ccc;
-    padding:5px 10px;
 }
 
 .changeset-list li span.count {
@@ -1330,5 +1307,5 @@
     span.label {display: none;}
     /* override hide for save button */
     .icon.icon-pre-text { margin-right: 0px;}
-    .save .label, .apply .label { display: block;}
+    .save .label, .apply .label, .cancel .label { display: block;}
 }