{
    "es": {
        "icons": {
            "information": "información",
            "remove": "quitar",
            "undo": "deshacer"
        },
        "modes": {
            "add_area": {
                "title": "Área",
                "description": "Añade parques, edificios, lagos, bosques u otras áreas al mapa.",
                "tail": "Haga clic en el mapa para empezar a dibujar un área, como un parque, lago o edificio."
            },
            "add_line": {
                "title": "Línea",
                "description": "Añade carreteras, calles, senderos, aceras, canales, ríos u otras líneas al mapa.",
                "tail": "Haga clic en el mapa para empezar a dibujar un camino, sendero o ruta."
            },
            "add_point": {
                "title": "Punto",
                "description": "Añade restaurantes, monumentos, buzones postales, negocios u otros puntos al mapa.",
                "tail": "Haga clic en el mapa para añadir un punto."
            },
            "browse": {
                "title": "Navegar",
                "description": "Desplazar y acercar el mapa."
            },
            "draw_area": {
                "tail": "Haga clic para añadir nodos al área. Haga clic en el primer nodo para terminar el área."
            },
            "draw_line": {
                "tail": "Haga clic para añadir más nodos a la línea. Haga clic en otras líneas para conectarse a ellas y haga doble clic para terminar la línea."
            },
            "drag_node": {
                "connected_to_hidden": "Esto no puede ser editado porque está conectado a un elemento oculto."
            }
        },
        "operations": {
            "add": {
                "annotation": {
                    "point": "Punto añadido.",
                    "vertex": "Nodo añadido a una vía.",
                    "relation": "Relación añadida."
                }
            },
            "start": {
                "annotation": {
                    "line": "Línea iniciada.",
                    "area": "Área iniciada."
                }
            },
            "continue": {
                "key": "A",
                "title": "Continuar",
                "description": "Continuar esta línea.",
                "not_eligible": "Aquí no se pueden continuar líneas.",
                "multiple": "Varias líneas pueden continuar aquí. Para seleccionar una línea, presione la tecla «Shift» y haga clic en una línea para seleccionarla.",
                "annotation": {
                    "line": "Línea continuada.",
                    "area": "Área continuada."
                }
            },
            "cancel_draw": {
                "annotation": "Dibujo cancelado."
            },
            "change_role": {
                "annotation": "Se ha cambiado el rol de un miembro de la relación."
            },
            "change_tags": {
                "annotation": "Etiquetas modificadas."
            },
            "circularize": {
                "title": "Circularizar",
                "description": {
                    "line": "Hace esta línea circular.",
                    "area": "Hace este área circular."
                },
                "key": "O",
                "annotation": {
                    "line": "Hizo una línea circular.",
                    "area": "Hizo un área circular."
                },
                "not_closed": "Esto no se puede hacer circular porque no está cerrado.",
                "too_large": "Esto no se puede hacer circular porque no está completamente visible.",
                "connected_to_hidden": "Esto no se puede hacer circular porque está conectado a un elemento oculto."
            },
            "orthogonalize": {
                "title": "Escuadrar",
                "description": {
                    "line": "Escuadra las esquinas de esta línea.",
                    "area": "Escuadra las esquinas de esta área."
                },
                "key": "S",
                "annotation": {
                    "line": "Escuadrado las esquinas de una línea.",
                    "area": "Escuadrado las esquinas de un área."
                },
                "not_squarish": "Esto no se puede escuadrar porque no es escuadrable.",
                "too_large": "Esto no se puede escuadrar porque no está completamente visible.",
                "connected_to_hidden": "Esto no se puede escuadrar porque está conectado a un elemento oculto."
            },
            "straighten": {
                "title": "Enderezar",
                "description": "Endereza esta línea.",
                "key": "S",
                "annotation": "Línea enderezada.",
                "too_bendy": "Esto no se puede enderezar porque es demasiado sinuoso.",
                "connected_to_hidden": "Esta línea no se puede ser enderezar porque está conectado a un elemento oculto."
            },
            "delete": {
                "title": "Eliminar",
                "description": {
                    "single": "Elimina este elemento permanentemente.",
                    "multiple": "Elimina estos elementos permanentemente."
                },
                "annotation": {
                    "point": "Punto eliminado.",
                    "vertex": "Nodo eliminado de una vía.",
                    "line": "Línea eliminada.",
                    "area": "Área eliminada.",
                    "relation": "Relación eliminada.",
                    "multiple": "{n} elementos eliminados."
                },
                "too_large": {
                    "single": "Este elemento no se puede eliminar porque actualmente no está completamente visible.",
                    "multiple": "Estos elementos no pueden ser eliminados porque actualmente no están completamente visibles."
                },
                "incomplete_relation": {
                    "single": "Este elemento no se puede eliminar porque no se ha descargado completamente.",
                    "multiple": "Estos elementos no se pueden eliminar porque no se han descargado completamente."
                },
                "part_of_relation": {
                    "single": "Este elemento no se puede eliminar porque es parte de una relación más grande. Primero debe eliminarlo de la relación.",
                    "multiple": "Estos elementos no se pueden eliminar porque forman parte de relaciones más grandes. Primero debe eliminarlos de las relaciones."
                },
                "connected_to_hidden": {
                    "single": "Este elemento no se puede eliminar porque está conectado a un elemento oculto.",
                    "multiple": "Estos elementos no se pueden eliminar porque algunos están conectados a elementos ocultos."
                }
            },
            "add_member": {
                "annotation": "Miembro añadido a una relación."
            },
            "delete_member": {
                "annotation": "Miembro quitado de una relación."
            },
            "connect": {
                "annotation": {
                    "point": "Vía conectada a un punto.",
                    "vertex": "Vía conectada a otra.",
                    "line": "Vía conectada a una línea.",
                    "area": "Vía conectada a un área."
                },
                "relation": "Estos elementos no se pueden conectar porque tienen roles de relación con conflictos.",
                "restriction": "Estos elementos no se pueden conectar porque dañarían la relación \"{relation}\"."
            },
            "disconnect": {
                "title": "Desconectar",
                "description": "Desconecta estas líneas/áreas entre sí.",
                "key": "D",
                "annotation": "Líneas/áreas desconectadas.",
                "not_connected": "No hay suficientes líneas/áreas aquí para desconectar.",
                "connected_to_hidden": "Esto no se puede desconectar porque está conectado a un elemento oculto.",
                "relation": "Esto no se puede desconectar porque conecta a los miembros de una relación."
            },
            "merge": {
                "title": "Combinar",
                "description": "Combina estos elementos.",
                "key": "C",
                "annotation": "{n} elementos combinados.",
                "not_eligible": "Estos elementos no se pueden combinar.",
                "not_adjacent": "Estos elementos no se pueden combinar porque sus extremos no están conectados.",
                "restriction": "Estos elementos no pueden combinarse porque dañaría una relación \"{relación}\".",
                "relation": "Estos elementos no pueden combinarse porque tienen roles de relación con conflicto.",
                "incomplete_relation": "Estos elementos no se pueden combinar porque al menos uno no ha sido descargado por completo.",
                "conflicting_tags": "Estos elementos no se pueden combinar porque algunas de sus etiquetas tienen conflictos en sus valores."
            },
            "move": {
                "title": "Mover",
                "description": {
                    "single": "Mueva este elemento a una ubicación diferente.",
                    "multiple": "Mueva estos elementos a una ubicación diferente."
                },
                "key": "M",
                "annotation": {
                    "point": "Punto movido.",
                    "vertex": "Nodo movido en una vía.",
                    "line": "Línea movida.",
                    "area": "Área movida.",
                    "multiple": "Múltiples elementos movidos."
                },
                "incomplete_relation": {
                    "single": "Este elemento no se puede mover porque no se ha descargado por completo.",
                    "multiple": "Estos elementos no se pueden mover porque no se han descargado por completo."
                },
                "too_large": {
                    "single": "Este elemento no se puede mover porque no está completamente visible.",
                    "multiple": "Estos elementos no se pueden mover porque no están completamente visibles."
                },
                "connected_to_hidden": {
                    "single": "Este elemento no se puede mover porque está conectado a un elemento oculto.",
                    "multiple": "Estos elementos no se pueden mover porque algunos están conectados a elementos ocultos."
                }
            },
            "reflect": {
                "title": {
                    "long": "Reflejar en eje largo",
                    "short": "Reflejar en eje corto"
                },
                "description": {
                    "long": {
                        "single": "Refleja este elemento a través de su eje largo.",
                        "multiple": "Refleja estos elementos a través de su eje largo."
                    },
                    "short": {
                        "single": "Refleja este elemento a través de su eje corto.",
                        "multiple": "Refleja estos elementos a través de su eje corto."
                    }
                },
                "key": {
                    "long": "T",
                    "short": "Y"
                },
                "annotation": {
                    "long": {
                        "single": "Elemento reflejado a través de su eje largo.",
                        "multiple": "Múltiples elementos reflejados a través de su eje largo."
                    },
                    "short": {
                        "single": "Un elemento reflejado a través de su eje corto.",
                        "multiple": "Múltiples elementos reflejados a través de su eje corto."
                    }
                },
                "incomplete_relation": {
                    "single": "Este elemento no se puede reflejar porque no se ha descargado completamente.",
                    "multiple": "Estos elementos no se pueden reflejar porque no se han descargado por completo."
                },
                "too_large": {
                    "single": "Este elemento no se puede reflejar porque no está completamente visible.",
                    "multiple": "Estos elementos no se pueden reflejar porque no están completamente visibles."
                },
                "connected_to_hidden": {
                    "single": "Este elemento no se puede reflejar porque está conectado a un elemento oculto.",
                    "multiple": "Estos elementos no se pueden reflejar porque algunos están conectados a elementos ocultos."
                }
            },
            "rotate": {
                "title": "Rotar",
                "description": {
                    "single": "Rota este elemento alrededor de su punto central.",
                    "multiple": "Rota estos elementos alrededor de su punto central."
                },
                "key": "R",
                "annotation": {
                    "line": "Línea rotada.",
                    "area": "Área rotada.",
                    "multiple": "Múltiples elementos rotados."
                },
                "incomplete_relation": {
                    "single": "Este elemento no se puede rotar porque no se ha descargado completamente.",
                    "multiple": "Estos elementos no se pueden rotar porque no se han descargado completamente."
                },
                "too_large": {
                    "single": "Este elemento no se puede rotar porque no está completamente visible.",
                    "multiple": "Estos elementos no se pueden girar porque no están completamente visibles."
                },
                "connected_to_hidden": {
                    "single": "Este elemento no se puede rotar porque está conectado a un elemento oculto.",
                    "multiple": "Estos elementos no se pueden rotar porque algunos están conectados a elementos ocultos."
                }
            },
            "reverse": {
                "title": "Invertir",
                "description": "Hace que esta línea vaya en dirección opuesta.",
                "key": "I",
                "annotation": "Línea invertida."
            },
            "split": {
                "title": "Dividir",
                "description": {
                    "line": "Divida esta línea en dos en este nodo.",
                    "area": "Divida el límite de esta área en dos.",
                    "multiple": "Divida las líneas/límites de área en este nodo."
                },
                "key": "D",
                "annotation": {
                    "line": "Línea dividida.",
                    "area": "Límite de un área dividido.",
                    "multiple": "Límites de {n} líneas/áreas divididas."
                },
                "not_eligible": "Las líneas no se pueden dividir en su inicio o termino.",
                "multiple_ways": "Hay demasiadas líneas para dividir.",
                "connected_to_hidden": "Esto no se puede dividir porque está conectado a un elemento oculto."
            },
            "restriction": {
                "annotation": {
                    "create": "Restricción de giro añadida",
                    "delete": "Restricción de giro eliminada"
                }
            }
        },
        "restriction": {
            "controls": {
                "distance": "Distancia",
                "distance_up_to": "Hasta {distance}",
                "via": "Vía",
                "via_node_only": "Solo nodo",
                "via_up_to_one": "Hasta 1 vía",
                "via_up_to_two": "Hasta 2 vías"
            },
            "help": {
                "indirect": "(indirecto)",
                "turn": {
                    "no_left_turn": "NO giro a la izquierda {indirect}",
                    "no_right_turn": "NO giro a la derecha {indirect}",
                    "no_u_turn": "NO giro en U {indirect}",
                    "no_straight_on": "NO seguir derecho {indirect}",
                    "only_left_turn": "SOLO giro a la izquierda {indirect}",
                    "only_right_turn": "SOLO giro a la derecha {indirect}",
                    "only_u_turn": "SOLO giro en U {indirect}",
                    "only_straight_on": "SOLO seguir derecho {indirect}",
                    "allowed_left_turn": "Giro a la izquierda permitido {indirect}",
                    "allowed_right_turn": "Giro a la derecha permitido {indirect}",
                    "allowed_u_turn": "Giro en U permitido {indirect}",
                    "allowed_straight_on": "Seguir derecho permitido {indirect}"
                },
                "from": "DESDE",
                "via": "VÍA",
                "to": "HASTA",
                "from_name": "{from} {fromName}",
                "from_name_to_name": "{from} {fromName} {to} {toName}",
                "via_names": "{via} {viaNames}",
                "select_from": "Haga clic para seleccionar un segmento {from}",
                "select_from_name": "Haga clic para seleccionar {from} {fromName}",
                "toggle": "Haga clic para \"{turn}\""
            }
        },
        "undo": {
            "tooltip": "Deshacer: {action}",
            "nothing": "Nada que deshacer"
        },
        "redo": {
            "tooltip": "Rehacer: {action}",
            "nothing": "Nada que rehacer"
        },
        "tooltip_keyhint": "Acceso directo:",
        "browser_notice": "Este editor es compatible con Firefox, Chrome, Safari, Opera e Internet Explorer 11 y superiores. Actualice su navegador o use Potlatch 2 para editar el mapa.",
        "translate": {
            "translate": "Traducir",
            "localized_translation_label": "Nombre multilingüe",
            "localized_translation_language": "Elegir idioma",
            "localized_translation_name": "Nombre"
        },
        "zoom_in_edit": "Acercar para editar",
        "login": "iniciar sesión",
        "logout": "Cerrar sesión",
        "loading_auth": "Conectando a OpenStreetMap...",
        "report_a_bug": "Reportar un error",
        "help_translate": "Ayude a traducir",
        "feature_info": {
            "hidden_warning": "{count} elementos ocultos",
            "hidden_details": "Estos elementos actualmente están ocultos: {details}"
        },
        "status": {
            "error": "No se puede conectar con la API.",
            "offline": "La API está desconectada. Intente editar más tarde.",
            "readonly": "El API está en modo de sólo lectura. Tendrá que esperar para guardar sus cambios.",
            "rateLimit": "La API está limitando las conexiones anónimas. Puede solucionar esto conectándose."
        },
        "commit": {
            "title": "Subir a OpenStreetMap",
            "upload_explanation": "Los cambios que sube serán visibles en todos los mapas que usen datos de OpenStreetMap.",
            "upload_explanation_with_user": "Los cambios que sube como {user} serán visibles en todos los mapas que usen datos de OpenStreetMap.",
            "request_review": "Me gustaría que alguien revise mis ediciones.",
            "save": "Subir",
            "cancel": "Cancelar",
            "changes": "{count} Cambios",
            "download_changes": "Descargar archivo osmChange",
            "warnings": "Avisos",
            "modified": "Modificado",
            "deleted": "Eliminado",
            "created": "Creado",
            "about_changeset_comments": "Acerca de los comentarios del conjuntos de cambios",
            "about_changeset_comments_link": "//wiki.openstreetmap.org/wiki/ES:Good_changeset_comments",
            "google_warning": "Usted mencionó Google en este comentario: recuerde que copiar desde Google Maps está estrictamente prohibido.",
            "google_warning_link": "https://www.openstreetmap.org/copyright"
        },
        "contributors": {
            "list": "Ediciones de {users}",
            "truncated_list": "Ediciones de {users} y {count} más"
        },
        "info_panels": {
            "key": "I",
            "background": {
                "key": "B",
                "title": "Fondo",
                "zoom": "Acercamiento",
                "vintage": "Época",
                "source": "Fuente",
                "description": "Descripción",
                "resolution": "Resolución",
                "accuracy": "Precisión",
                "unknown": "Desconocido",
                "show_tiles": "Mostrar teselas",
                "hide_tiles": "Ocultar teselas",
                "show_vintage": "Mostrar antigüedad",
                "hide_vintage": "Ocultar antigüedad"
            },
            "history": {
                "key": "H",
                "title": "Historial",
                "selected": "{n} seleccionado",
                "no_history": "Sin historial (Nuevo elemento)",
                "version": "Versión",
                "last_edit": "Última edición",
                "edited_by": "Editado por",
                "changeset": "Conjunto de cambios",
                "unknown": "Desconocido",
                "link_text": "Historial en openstreetmap.org"
            },
            "location": {
                "key": "L",
                "title": "Ubicación",
                "unknown_location": "Ubicación desconocida"
            },
            "measurement": {
                "key": "M",
                "title": "Medición",
                "selected": "{n} seleccionado",
                "geometry": "Geometría",
                "closed_line": "línea cerrada",
                "closed_area": "área cerrada",
                "center": "Centro",
                "perimeter": "Perímetro",
                "length": "Longitud",
                "area": "Área",
                "centroid": "Centroide",
                "location": "Ubicación",
                "metric": "Métrico",
                "imperial": "Imperial",
                "node_count": "Número de nodos"
            }
        },
        "geometry": {
            "point": "punto",
            "vertex": "vértice",
            "line": "línea",
            "area": "área",
            "relation": "relación"
        },
        "geocoder": {
            "search": "Buscar mundialmente…",
            "no_results_visible": "No hay resultados en el área visible",
            "no_results_worldwide": "No hay resultados"
        },
        "geolocate": {
            "title": "Mostrar mi ubicación",
            "locating": "Ubicando, por favor espere..."
        },
        "inspector": {
            "no_documentation_combination": "No hay documentación disponible para esta combinación de etiquetas",
            "no_documentation_key": "No hay documentación disponible para esta etiqueta",
            "documentation_redirect": "Esta documentación ha sido redireccionada a una nueva página",
            "show_more": "Ver más",
            "view_on_osm": "Ver en openstreetmap.org",
            "all_fields": "Todos los campos",
            "all_tags": "Todas las etiquetas",
            "all_members": "Todos los miembros",
            "all_relations": "Todas las relaciones",
            "new_relation": "Nueva relación...",
            "role": "Rol",
            "choose": "Selecciona tipo de elemento",
            "results": "{n} resultados para {search}",
            "reference": "Ver más información en la wiki de OpenStreetMap",
            "back_tooltip": "Cambiar tipo de elemento",
            "remove": "Quitar",
            "search": "Buscar",
            "multiselect": "Elementos seleccionados",
            "unknown": "Desconocido",
            "incomplete": "<no descargado>",
            "feature_list": "Buscar elementos",
            "edit": "Editar elemento",
            "check": {
                "yes": "Sí",
                "no": "No",
                "reverser": "Cambiar dirección"
            },
            "radio": {
                "structure": {
                    "type": "Tipo",
                    "default": "Predeterminado",
                    "layer": "Capa"
                }
            },
            "add": "Añadir",
            "none": "Ninguno",
            "node": "Nodo",
            "way": "Vía",
            "relation": "Relación",
            "location": "Ubicación",
            "add_fields": "Añadir campo:"
        },
        "background": {
            "title": "Fondo",
            "description": "Ajustes del fondo",
            "key": "B",
            "backgrounds": "Fondos",
            "none": "Ninguno",
            "best_imagery": "La mejor fuente de imágenes para esta ubicación",
            "switch": "Volver a este fondo",
            "custom": "Personalizado",
            "custom_button": "Editar fondo personalizado",
            "custom_prompt": "Ingrese una plantilla de URL de tesela. Los tokens válidos son:\n  - {zoom} o {z}, {x}, {y} para el esquema de tesela Z/X/Y\n  - {-y} o {ty} para las coordenadas Y invertidas estilo TMS\n  - {u} para el esquema quadtile\n  - {switch: a, b, c} para la multiplexación del servidor DNS\n\nEjemplo:\n{example}",
            "overlays": "Superposiciones",
            "imagery_source_faq": "Información de imágenes / Informar un problema",
            "reset": "reiniciar",
            "display_options": "Opciones de pantalla",
            "brightness": "Brillo",
            "contrast": "Contraste",
            "saturation": "Saturación",
            "sharpness": "Nitidez",
            "minimap": {
                "description": "Mostrar Minimapa",
                "tooltip": "Muestra un mapa ampliado para ayudar a ubicar el área que se muestra actualmente.",
                "key": "/"
            },
            "fix_misalignment": "Ajustar desplazamiento de imágenes",
            "offset": "Arrastre en cualquier lugar del área gris de abajo para ajustar el desplazamiento de imágenes, o introduzca los valores de desplazamiento en metros."
        },
        "map_data": {
            "title": "Datos del mapa",
            "description": "Datos del mapa",
            "key": "F",
            "data_layers": "Capas de datos",
            "layers": {
                "osm": {
                    "tooltip": "Datos del mapa de OpenStreetMap",
                    "title": "Datos de OpenStreetMap"
                }
            },
            "fill_area": "Pintar las áreas",
            "map_features": "Elementos del mapa",
            "autohidden": "Estos elementos se han ocultado automáticamente porque se mostrarían demasiados en pantalla. Puede acercarse para editarlos.",
            "osmhidden": "Estos elementos se han ocultado automáticamente porque la capa OpenStreetMap está oculta."
        },
        "feature": {
            "points": {
                "description": "Puntos",
                "tooltip": "Puntos de interés"
            },
            "traffic_roads": {
                "description": "Vías de tráfico",
                "tooltip": "Carreteras, calles, etc."
            },
            "service_roads": {
                "description": "Vías de servicio",
                "tooltip": "Vías de servicio, pasillos de aparcamiento, pistas, etc."
            },
            "paths": {
                "description": "Senderos",
                "tooltip": "Aceras, caminos peatonales, sendas, vías ciclables, carriles bici, etc."
            },
            "buildings": {
                "description": "Edificios",
                "tooltip": "Edificios, garajes, cobertizos, etc."
            },
            "landuse": {
                "description": "Elementos de uso de suelo",
                "tooltip": "Bosques, tierras de cultivo, parques, áreas residenciales, áreas comerciales, etc."
            },
            "boundaries": {
                "description": "Límites",
                "tooltip": "Límites administrativos"
            },
            "water": {
                "description": "Elementos de agua",
                "tooltip": "Ríos, lagos, embalses, estanques, láminas de agua, etc."
            },
            "rail": {
                "description": "Elementos ferroviarios",
                "tooltip": "Ferrocarriles"
            },
            "power": {
                "description": "Elementos de energía",
                "tooltip": "Líneas eléctricas, plantas de energía, subestaciones, etc."
            },
            "past_future": {
                "description": "Pasado/Futuro",
                "tooltip": "Proyectado, construido, abandonado, demolido, etc."
            },
            "others": {
                "description": "Otros",
                "tooltip": "Todo lo demás"
            }
        },
        "area_fill": {
            "wireframe": {
                "description": "Sin relleno (rejilla)",
                "tooltip": "Habilitando el modo rejilla hace que sea fácil ver las imágenes de fondo.",
                "key": "W"
            },
            "partial": {
                "description": "Relleno parcial",
                "tooltip": "Las áreas se dibujan con relleno sólo alrededor de sus bordes interiores (recomendado para mapeadores principiantes)."
            },
            "full": {
                "description": "Relleno completo",
                "tooltip": "Áreas se dibujan totalmente rellenas."
            }
        },
        "restore": {
            "heading": "Tiene cambios sin guardar",
            "description": "¿Quiere recuperar los cambios no guardados de una sesión de edición previa?",
            "restore": "Restaurar mis cambios",
            "reset": "Descartar mis cambios"
        },
        "save": {
            "title": "Guardar",
            "help": "Revise sus cambios y súbalos a OpenStreetMap, haciéndolos visibles a otros usuarios.",
            "no_changes": "No hay cambios que guardar.",
            "error": "Se han producido errores al tratar de guardar",
            "status_code": "El servidor devolvió el código de estado {code}",
            "unknown_error_details": "Asegúrese de que está conectado a Internet.",
            "uploading": "Subiendo cambios a OpenStreetMap…",
            "conflict_progress": "Comprobación de conflictos: {num} de {total}",
            "unsaved_changes": "Tiene cambios sin guardar",
            "conflict": {
                "header": "Resolver las ediciones conflictivas",
                "count": "Conflicto {num} de {total}",
                "previous": "< Anterior",
                "next": "Siguiente >",
                "keep_local": "Mantener el mío",
                "keep_remote": "Usar el suyo",
                "restore": "Restaurar",
                "delete": "Dejar eliminado",
                "download_changes": "O descargar archivo osmChange",
                "done": "¡Todos los conflictos resueltos!",
                "help": "Otro usuario cambió algunos de los mismos elementos del mapa que cambió.\nHaga clic en cada elemento para más detalles sobre el conflicto, y elija si desea mantener\nsus cambios o los cambios del otro usuario.\n"
            }
        },
        "merge_remote_changes": {
            "conflict": {
                "deleted": "Este elemento ha sido eliminado por {user}.",
                "location": "Este elemento fue movido por ambos, usted y {user}.",
                "nodelist": "Los nodos fueron cambiados por ambos, usted y {user}.",
                "memberlist": "Los miembros de la relación fueron cambiados por ambos, usted y {user}.",
                "tags": "Usted cambió la etiqueta <b>{tag}</b> a «{local}» y el {user} la cambió a «{remote}»."
            }
        },
        "success": {
            "just_edited": "¡Acabas de editar OpenStreetMap!",
            "thank_you": "Gracias por mejorar el mapa.",
            "thank_you_location": "Gracias por mejorar el mapa alrededor de {where}.",
            "help_html": "Los cambios deberían aparecer en OpenStreetMap en unos minutos. Puede llevar más tiempo para que otros mapas reciban las actualizaciones.",
            "help_link_text": "Detalles",
            "help_link_url": "https://wiki.openstreetmap.org/wiki/ES:FAQ#Acabo_de_hacer_algunos_cambios_en_el_mapa._.C2.BFC.C3.B3mo_puedo_ver_mis_modificaciones.3F",
            "view_on_osm": "Ver cambios en OSM",
            "changeset_id": "Conjunto de cambios #: {changeset_id}",
            "like_osm": "¿Te gusta OpenStreetMap? Conéctate con otros:",
            "more": "Más",
            "events": "Eventos",
            "languages": "Idiomas: {languages}",
            "missing": "¿Falta algo en esta lista?",
            "tell_us": "¡Cuéntanos!"
        },
        "confirm": {
            "okay": "Aceptar",
            "cancel": "Cancelar"
        },
        "splash": {
            "welcome": "Bienvenido al editor iD de OpenStreetMap",
            "text": "iD es una herramienta amigable pero potente para contribuir al mejor mapa libre del mundo. Esta es la versión {version}. Para obtener más información consulte {website} e informe de errores en {github}.",
            "walkthrough": "Iniciar el tutorial",
            "start": "Editar ahora"
        },
        "source_switch": {
            "live": "conectado",
            "lose_changes": "Tiene cambios sin guardar. Cambiando de servidor de mapas serán descartados. ¿Está seguro que quiere cambiar de servidor?",
            "dev": "dev"
        },
        "version": {
            "whats_new": "Novedades en iD {version}"
        },
        "tag_reference": {
            "description": "Descripción",
            "on_wiki": "{tag} en wiki.osm.org",
            "used_with": "usado con {type}"
        },
        "validations": {
            "disconnected_highway": "Carretera desconectada",
            "disconnected_highway_tooltip": "Las vías deben estar conectadas a otras vías o entradas de edificios.",
            "old_multipolygon": "Etiquetas multipolígono en la vía externa",
            "old_multipolygon_tooltip": "Este estilo de multipolígono está obsoleto. Asigne las etiquetas al multipolígono padre en lugar de la vía externa.",
            "untagged_point": "Punto sin etiquetar",
            "untagged_point_tooltip": "Seleccione un tipo de elemento que describa lo que es este punto.",
            "untagged_line": "Línea sin etiquetar",
            "untagged_line_tooltip": "Seleccione un tipo de elemento que describa lo que es esta línea.",
            "untagged_area": "Área sin etiquetar",
            "untagged_area_tooltip": "Seleccione un tipo de elemento que describa lo que es esta área.",
            "untagged_relation": "Relación no etiquetada",
            "untagged_relation_tooltip": "Seleccione un tipo de elemento que describa qué es esta relación.",
            "many_deletions": "Está eliminando {n} elementos: {p} nodos, {l} líneas, {a} áreas, {r} relaciones. ¿Seguro que quiere hacer esto? Esto los borrará del mapa que todos los demás ven en openstreetmap.org.",
            "tag_suggests_area": "La etiqueta {tag} sugiere que esta línea debería ser una área, pero no es un área",
            "deprecated_tags": "Etiquetas obsoletas: {tags}"
        },
        "zoom": {
            "in": "Acercar",
            "out": "Alejar"
        },
        "cannot_zoom": "No se puede alejar más la imagen en el modo actual.",
        "full_screen": "Cambiar a pantalla completa",
        "gpx": {
            "local_layer": "Archivo local",
            "drag_drop": "Arrastre y suelte un archivo .gpx, .geojson o .kml en la página o haga clic en el botón a la derecha para explorar",
            "zoom": "Acercar a la capa",
            "browse": "Buscar un archivo"
        },
        "mapillary_images": {
            "tooltip": "Fotos a nivel calle de Mapillary",
            "title": "Capa de fotos (Mapillary)"
        },
        "mapillary_signs": {
            "tooltip": "Señales viales de Mapillary (debe habilitar capa de fotos)",
            "title": "Capa de señales viales (Mapillary)"
        },
        "mapillary": {
            "view_on_mapillary": "Ver esta imagen en Mapillary"
        },
        "openstreetcam_images": {
            "tooltip": "Fotos a nivel de calle de OpenStreetCam",
            "title": "Capa de fotos (OpenStreetCam)"
        },
        "openstreetcam": {
            "view_on_openstreetcam": "Ver esta imagen en OpenStreetCam"
        },
        "help": {
            "title": "Ayuda",
            "key": "H",
            "help": {
                "title": "Ayuda",
                "welcome": "Bienvenido al editor de iD para [OpenStreetMap](https://www.openstreetmap.org/). Con este editor puede actualizar OpenStreetMap directamente desde su navegador web.",
                "open_data_h": "Datos abiertos",
                "open_data": "Las ediciones que realice en este mapa serán visibles para todos los que usen OpenStreetMap. Las ediciones pueden basarse en conocimiento personal, relevamiento en el terreno o imágenes recogidas de fotografías aéreas o de la calle. Copiar de fuentes comerciales, como Google Maps, [está estrictamente prohibido](https://www.openstreetmap.org/copyright).",
                "before_start_h": "Antes de empezar",
                "before_start": "Debería estar familiarizado con OpenStreetMap y este editor antes de comenzar a editar. iD tiene un tutorial para enseñarle los conceptos básicos de la edición de OpenStreetMap. Haga clic en \"Iniciar el tutorial\" en esta pantalla para realizar el tutorial - Solo le tomará unos 15 minutos.",
                "open_source_h": "Código abierto",
                "open_source": "El editor de iD es un proyecto colaborativo de código abierto y ahora está utilizando la versión {version}. El código fuente está disponible [en GitHub](https://github.com/openstreetmap/iD).",
                "open_source_help": "Puede ayudar a iD [traduciendo](https://github.com/openstreetmap/iD/blob/master/CONTRIBUTING.md#translating) o [reportando errores](https://github.com/openstreetmap/iD/issues)."
            },
            "overview": {
                "title": "Resumen",
                "navigation_h": "Navegación",
                "navigation_drag": "Puede arrastrar el mapa presionando y manteniendo presionado el {leftclick} botón izquierdo del ratón y moviendo el ratón. También se puede usar las teclas de flecha `↓`, `↑`, `←`, `→` del teclado.",
                "navigation_zoom": "Puede acercar o alejar girando la rueda del ratón o el panel táctil, o haciendo clic en los botones {plus} / {minus} al costado del mapa. También se puede usar las teclas `+`, `-` del teclado.",
                "features_h": "Elementos del mapa",
                "features": "Usamos la palabra *elementos* para describir las cosas que aparecen en el mapa, como carreteras, edificios o puntos de interés. Cualquier cosa en el mundo real se puede mapear como un elemento en OpenStreetMap. Los elementos del mapa están representadas en el mapa usando *puntos*, *líneas* o *áreas*.",
                "nodes_ways": "En OpenStreetMap, los puntos a veces se llaman *nodos*, y las líneas y áreas a veces se llaman *vías*. "
            },
            "editing": {
                "title": "Editar y guardar",
                "select_h": "Seleccionar",
                "select_left_click": "{leftclick} Haga clic con el botón izquierdo en un elemento para seleccionarlo. Esto lo resaltará con un brillo pulsante, y la barra lateral mostrará detalles sobre ese elemento, como su nombre o dirección.",
                "select_right_click": "{rightclick} Haga clic con el botón derecho en un elemento para mostrar el menú de edición que muestra los comandos disponibles, como rotar, mover y eliminar.",
                "multiselect_h": "Multiselección",
                "multiselect_shift_click": "`{shift}`+{leftclick} clic izquierdo para seleccionar varios elementos juntos. Esto hace que sea más fácil mover o eliminar varios elementos.",
                "multiselect_lasso": "Otra forma de seleccionar varios elementos es mantener presionada la tecla `{shift}`, luego mantener presionado el {leftclick} botón izquierdo del ratón y arrastrar el ratón para dibujar un lazo de selección. Se seleccionarán todos los puntos dentro del área del lazo.",
                "undo_redo_h": "Deshacer y rehacer",
                "undo_redo": "Las ediciones se almacenan localmente en el navegador hasta que elija guardarlas en el servidor de OpenStreetMap. Para deshacer ediciones, haga clic en el botón {undo} **Deshacer** y vuelva a hacerlas con clic en el botón {redo} **Rehacer**.",
                "save_h": "Guardar",
                "save": "Haga clic en {save} **Guardar** para finalizar los cambios y enviarlos a OpenStreetMap. ¡Debe recordar guardar el trabajo frecuentemente!",
                "save_validation": "En la pantalla de guardar se tiene la oportunidad de revisar lo realizado. iD también realizará algunas verificaciones básicas de datos faltantes y puede ofrecer sugerencias y advertencias útiles si algo no parece correcto.",
                "upload_h": "Subir",
                "upload": "Antes de cargar los cambios, debe ingresar un [comentario del conjunto de cambios](https://wiki.openstreetmap.org/wiki/Good_changeset_comments). A continuación, haga clic en **Subir** para enviar sus cambios a OpenStreetMap, donde se fusionarán en el mapa y serán públicamente visibles para todos.",
                "backups_h": "Copias de respaldo automáticas",
                "backups": "Si no logra finalizar las ediciones de una sola vez, por ejemplo si su computadora falla o cierra el navegador, sus ediciones aun se mantendrán en la memoria del navegador. Podrá regresar luego (utilizando el mismo navegador en la misma computadora) y iD le dará la opción de restaurar su trabajo.",
                "keyboard_h": "Atajos de teclado",
                "keyboard": "Puedes ver una lista de atajos de teclado presionando la tecla `?`."
            },
            "feature_editor": {
                "title": "Editor de elemento",
                "intro": "El *editor de elemento* aparece junto al mapa, y le permite ver y editar toda la información del elemento seleccionado.",
                "definitions": "La sección superior muestra el tipo de elemento. La sección central contiene *campos* que muestran los atributos del elemento, como su nombre o dirección.",
                "type_h": "Tipo de elemento",
                "type": "Puede hacer clic en el tipo de elemento para cambiar el elemento a un tipo diferente. Todo lo que existe en el mundo real se puede agregar a OpenStreetMap, por lo que hay miles de tipos de elementos para elegir.",
                "type_picker": "El selector de tipos muestra los tipos de elementos más comunes, como parques, hospitales, restaurantes, carreteras y edificios. Puede buscar cualquier cosa escribiendo lo que está buscando en el cuadro de búsqueda. También puede hacer clic en el ícono {inspect} **Información** junto al tipo de elemento para obtener más información al respecto.",
                "fields_h": "Campos",
                "fields_all_fields": "La sección \"Todos los campos\" contiene todos los detalles del elemento que puede editar. En OpenStreetMap, todos los campos son opcionales, y está bien dejar un campo en blanco si no está seguro.",
                "fields_example": "Cada tipo de elemento mostrará diferentes campos. Por ejemplo, una carretera puede mostrar campos para su superficie y límite de velocidad, pero un restaurante puede mostrar campos para el tipo de comida que sirve y los horarios que está abierto.",
                "fields_add_field": "También puede hacer clic en el menú desplegable \"Agregar campo\" para agregar más campos, como una descripción, enlace de Wikipedia, acceso para sillas de ruedas y más.",
                "tags_h": "Etiquetas",
                "tags_all_tags": "Debajo de la sección de campos, puede expandir la sección \"Todas las etiquetas\" para editar cualquiera de las *etiquetas* de OpenStreetMap para el elemento seleccionado. Cada etiqueta consta de una *clave* y *valor*, elementos de datos que definen todos los elementos almacenados en OpenStreetMap.",
                "tags_resources": "Editar las etiquetas de un elemento requiere conocimiento intermedio sobre OpenStreetMap. Debería consultar recursos como la [Wiki de OpenStreetMap] (https://wiki.openstreetmap.org/wiki/Main_Page) o [Taginfo] (https://taginfo.openstreetmap.org/) para obtener más información sobre las prácticas aceptadas de etiquetado de OpenStreetMap."
            },
            "points": {
                "title": "Puntos",
                "intro": "Los *puntos* se pueden usar para representar elementos como tiendas, restaurantes y monumentos. Marcan una ubicación específica y describen lo que hay allí.",
                "add_point_h": "Creando puntos",
                "add_point": "Para agregar un punto, haga clic en el botón {point} **Punto** en la barra de herramientas sobre el mapa, o presione la tecla de método abreviado `1`. Esto cambiará el cursor del ratón a un símbolo de cruz.",
                "add_point_finish": "Para colocar el nuevo punto en el mapa, coloque el cursor del mouse donde debe ir el punto, luego haga clic con el botón izquierdo del ratón o presione `Espacio`.",
                "move_point_h": "Moviendo puntos",
                "move_point": "Para mover un punto, coloque el cursor del mouse sobre el punto y luego mantenga presionado el botón izquierdo del ratón mientras arrastra el punto a su nueva ubicación.",
                "delete_point_h": "Borrando puntos",
                "delete_point": "Está bien eliminar los elementos que no existen en el mundo real. Al eliminar un elemento de OpenStreetMap, se elimina del mapa que todos utilizan, por lo que debe asegurarse de que el elemento realmente no exista antes de eliminarlo.",
                "delete_point_command": "Para eliminar un punto, haga clic con el botón derecho en el punto para seleccionarlo y mostrar el menú de edición, luego use el comando {delete} **Borrar*."
            },
            "lines": {
                "title": "Líneas",
                "intro": "*Las líneas* se utilizan para representar características tales como carreteras, ferrocarriles y ríos. Las líneas deben dibujarse en el centro del elemento que representan.",
                "add_line_h": "Creando líneas",
                "add_line": "Para agregar una línea, haga clic en el botón {line} **Línea** en la barra de herramientas sobre el mapa, o presione la tecla de método abreviado `2`. Esto cambiará el cursor del ratón a un símbolo de cruz.",
                "add_line_draw": "A continuación, coloque el cursor del ratón donde debe comenzar la línea y haga clic con el botón izquierdo del mouse o presione `Espacio` para comenzar a colocar nodos a lo largo de la línea. Continúa colocando más nodos haciendo clic o presionando `Espacio`. Mientras dibuja, puede acercar o arrastrar el mapa para agregar más detalles.",
                "add_line_finish": "Para terminar una línea, presione `{return}` o haga clic de nuevo en el último nodo.",
                "modify_line_h": "Cambiando líneas",
                "modify_line_dragnode": "A menudo verá líneas que no tienen la forma correcta, por ejemplo, una carretera que no coincide con las imágenes de fondo. Para ajustar la forma de una línea, primero haga clic con el {leftclick} botón izquierdo para seleccionarla. Todos los nodos de la línea se dibujarán como pequeños círculos. A continuación, puede arrastrar los nodos a ubicaciones mejores.",
                "modify_line_addnode": "También puede crear nuevos nodos a lo largo de una línea mediante {leftclick}**x2** haciendo doble clic en la línea o arrastrando los triángulos pequeños en los puntos medios entre nodos.",
                "connect_line_h": "Conectando líneas",
                "connect_line": "Tener las carreteras conectadas correctamente es importante para el mapa y esencial para proporcionar indicaciones de manejo.",
                "connect_line_display": "Las conexiones entre carreteras están dibujadas con círculos grises. Los puntos finales de una línea se dibujan con círculos blancos más grandes si no se conectan a nada.",
                "connect_line_drag": "Para conectar una línea a otro elemento, arrastre uno de los nodos de la línea al otro elemento hasta que ambos se junten. Consejo: Puede mantener presionada la tecla `{alt}` para evitar que los nodos se conecten a otros elementos.",
                "connect_line_tag": "Si sabe que la conexión tiene semáforos o cruces peatonales, puede agregarlos seleccionando el nodo de conexión y utilizando el editor de elementos para seleccionar el tipo de elemento correcto.",
                "disconnect_line_h": "Desconectando líneas",
                "disconnect_line_command": "Para desconectar una carretera de otro elemento, haga clic con el botón derecho en el nodo de conexión y seleccione el comando {disconnect} **Desconectar** del menú de edición.",
                "move_line_h": "Moviendo líneas",
                "move_line_command": "Para mover una línea completa, haga clic con el botón derecho en la línea y seleccione el comando {move} **Mover** del menú de edición. A continuación, mueva el ratón y haga clic con el {leftclic} botón izquierdo para colocar la línea en una nueva ubicación.",
                "move_line_connected": "Las líneas que están conectadas a otros elementos permanecerán conectadas a mientras mueva la línea a una nueva ubicación. iD puede evitar que mueva una línea a través de otra línea conectada.",
                "delete_line_h": "Borrando líneas",
                "delete_line": "Si una línea esta completamente incorrecta, por ejemplo, una ruta que no existe en el mundo real, está bien borrarla. Tenga cuidado al eliminar elementos: las imágenes de fondo que está utilizando podrían estar desactualizadas, y una carretera que parece estar mal podría simplemente estar recién construida.",
                "delete_line_command": "Para eliminar una línea, haga clic con el botón derecho en la línea para seleccionarla y mostrar el menú de edición, luego use el comando {delete} **Borrar**."
            },
            "areas": {
                "title": "Areas",
                "intro": "Las **Areas** se utilizan para mostrar los límites de elementos como lagos, edificios y áreas residenciales. Las áreas deben dibujarse alrededor del borde del elemento que representan, por ejemplo, alrededor de la base de un edificio.",
                "point_or_area_h": "¿Puntos o áreas?",
                "point_or_area": "Muchos elementos se pueden representar como puntos o áreas. Debe mapear los edificios y los contornos de la propiedad como áreas siempre que sea posible. Coloque puntos dentro del área del edificio para representar negocios, comodidades y otros elementos ubicados dentro del edificio.",
                "add_area_h": "Agregar áreas",
                "add_area_command": "Para agregar un área, haga clic en el botón {area} **Área** en la barra de herramientas sobre el mapa, o presione la tecla de método abreviado `3`. Esto cambiará el cursor del ratón a un símbolo de cruz.",
                "add_area_draw": "A continuación, coloque el cursor del ratón en una de las esquinas del elemento y haga clic con el botón izquierdo o presione `Espacio` para comenzar a colocar nodos alrededor del borde exterior del área. Continúe colocando más nodos haciendo clic o presionando `Espacio`. Mientras dibuja, puede acercar o arrastrar el mapa para agregar más detalles.",
                "add_area_finish": "Para terminar un área, presione `{return}` o haga clic nuevamente en el primer o último nodo.",
                "square_area_h": "Escuadrar esquinas",
                "square_area_command": "Muchos elementos de área como edificios tienen esquinas cuadradas. Para escuadrar las esquinas de un área, haga clic con el botón derecho en el borde del área y seleccione el comando {orthogonalize} **Escuadrar** en el menú de edición.",
                "modify_area_h": "Modificación de áreas",
                "modify_area_dragnode": "A menudo, verá áreas que no tienen la forma correcta, por ejemplo, un edificio que no coincide con las imágenes de fondo. Para ajustar la forma de un área, primero, haga clic en el {leftclick} botón izquierdo del ratón para seleccionarla. Todos los nodos del área se dibujarán como pequeños círculos. A continuación, puede arrastrar los nodos a ubicaciones mejores.",
                "modify_area_addnode": "También puede crear nuevos nodos a lo largo de un área mediante {leftclick} **x2** haciendo doble clic en el borde del área o arrastrando los triángulos pequeños en los puntos medios entre los nodos.",
                "delete_area_h": "Eliminado de áreas",
                "delete_area": "Si un área es completamente incorrecta, por ejemplo, un edificio que no existe en el mundo real, está bien que se elimine. Tenga cuidado al eliminar elementos: las imágenes de fondo que está utilizando pueden estar desactualizadas, y un edificio que parece incorrecto podría simplemente estar recién construido.",
                "delete_area_command": "Para eliminar un área, haga clic con el  {rightclick} botón derecho en el área para seleccionarla y mostrar el menú de edición, luego use el comando {delete} **Eliminar**."
            },
            "relations": {
                "title": "Relaciones",
                "intro": "Una *relación* es un tipo especial de elemento en OpenStreetMap que agrupa otros elementos. Los elementos que pertenecen a una relación se llaman *miembros*, y cada miembro puede tener un *rol* en la relación.",
                "edit_relation_h": "Edición de relaciones",
                "edit_relation": "En la parte inferior del editor de elementos, puede expandir la sección \"Todas las relaciones\" para ver si el elemento seleccionado es miembro de alguna relación. A continuación, puede hacer clic en la relación para seleccionarla y editarla.",
                "edit_relation_add": "Para agregar un elemento a una relación, seleccione la función y luego haga clic en el botón {plus} agregar en la sección \"Todas las relaciones\" del editor de funciones. Puede elegir de una lista de relaciones cercanas, o elegir la opción \"Nueva relación...\".",
                "edit_relation_delete": "También puede hacer clic en el botón {delete} **Eliminar** para eliminar el elemento seleccionado de la relación. Si elimina todos los miembros de una relación, la relación se eliminará automáticamente.",
                "maintain_relation_h": "Mantener relaciones",
                "maintain_relation": "En su mayor parte, iD mantendrá relaciones automáticamente mientras edita. Debe tener cuidado al reemplazar los elementos que podrían ser miembros de las relaciones. Por ejemplo, si elimina una sección de la carretera y dibuja una nueva sección de la carretera para reemplazarla, debe agregar la nueva sección a las mismas relaciones (rutas, restricciones de giro, etc.) que la original.",
                "relation_types_h": "Tipos de relación",
                "multipolygon_h": "Multipolígonos",
                "multipolygon": "Una relación *multipolígono* es un grupo de uno o más elementos *externos* y uno o más elementos internos. Los elementos externos definen los bordes exteriores del multipolígono, y los elementos internos definen subáreas o agujeros recortados desde el interior del multipolígono.",
                "multipolygon_create": "Para crear un multipolígono, por ejemplo, un edificio con un agujero, dibuje el borde externo como un área y el borde interior como una línea o un tipo diferente de área. Luego `{shift}`+{leftclick} haga clic con el botón izquierdo para seleccionar ambas funciones, haga clic con el botón derecho en el menú para mostrar el menú de edición y seleccione el comando {merge} **Combinar**.",
                "multipolygon_merge": "Combinar varias líneas o áreas creará una nueva relación multipolígono con todas las áreas seleccionadas como miembros. iD elegirá los roles internos y externos de forma automática, en función de los elementos que se encuentran dentro de otros elementos.",
                "turn_restriction_h": "Restricciones de giro",
                "turn_restriction": "Una relación de *restricción de giro* es un grupo de varios segmentos de camino en una intersección. Las restricciones de giro constan de un camino *desde*, nodo o carreteras *vía*, y un camino *hasta*.",
                "turn_restriction_field": "Para editar restricciones de giro, seleccione un nodo de unión donde dos o más caminos se crucen. El editor de elementos mostrará un campo especial \"Restricciones de giro\" que contiene un modelo de intersección.",
                "turn_restriction_editing": "En el campo \"Restricciones de giro\", haga clic para seleccionar un camino \"desde\", y vea si los giros están permitidos o restringidos a cualquiera de las carreteras \"hasta\". Puede hacer clic en los iconos de giro para alternar entre permitido y restringido. iD creará relaciones automáticamente y establecerá los desde, vía y roles según sus elecciones.",
                "route_h": "Rutas",
                "route": "Una relación *Ruta* es un grupo de una o más elementos de línea que juntas forman una red de rutas, como una ruta de autobús, una ruta de tren o una ruta de carretera.",
                "route_add": "Para agregar un elemento a una relación de ruta, seleccione el elemento y desplácese hacia abajo a la sección \"Todas las relaciones\" del editor de elementos, luego haga clic en el botón {plus} agregar para agregar este elemento a una relación cercana existente o a una nueva relación.",
                "boundary_h": "Límites",
                "boundary": "Una relación *límite* es un grupo de uno o más elementos de línea que juntas forman un límite administrativo.",
                "boundary_add": "Para agregar un elemento a una relación de límite, seleccione el elemento y desplácese hacia abajo a la sección \"Todas las relaciones\" del editor de elemento, luego haga clic en el botón {plus} agregar para agregar este elemento a una relación cercana existente o a una nueva relación."
            },
            "imagery": {
                "title": "Imágenes de fondo",
                "intro": "Las imágenes de fondo que aparecen debajo de los datos del mapa son un recurso importante para el mapeo. Estas imágenes pueden ser fotografías aéreas recopiladas de satélites, aviones y aviones no tripulados, o pueden escanearse mapas históricos u otros datos de origen disponibles libremente.",
                "sources_h": "Fuentes de imágenes",
                "choosing": "Para ver qué fuentes de imágenes están disponibles para editar, haga clic en el botón {layers} **Configuración de fondo** en el lateral del mapa.",
                "sources": "De forma predeterminada, se elige la capa de satélite [Bing Maps](https://www.bing.com/maps/) como imagen de fondo. Dependiendo de dónde esté editando, otras fuentes de imágenes estarán disponibles. Algunas pueden ser más recientes o tener una resolución más alta, por lo que siempre es útil verificar qué capa es la mejor para usar como referencia de mapeo.",
                "offsets_h": "Ajuste de desplazamiento de imágenes",
                "offset": "Las imágenes a veces están ligeramente desplazadas con respecto a los datos precisos del mapa. Si ve una gran cantidad de carreteras o edificios desplazados de las imágenes de fondo, puede ser que las imágenes sean incorrectas, por lo que no las mueva todos para que coincidan con el fondo. En su lugar, puede ajustar el fondo para que coincida con los datos existentes al expandir la sección \"Ajustar desplazamiento de imágenes\" en la parte inferior del panel de Configuración de fondo.",
                "offset_change": "Haga clic en los triángulos pequeños para ajustar el desplazamiento de imágenes en pequeños pasos, o mantenga presionado el botón izquierdo del ratón y arrastre dentro del cuadrado gris para deslizar las imágenes hacia la alineación."
            },
            "streetlevel": {
                "title": "Fotos a nivel de calle",
                "intro": "Las fotos a nivel de calle son útiles para mapear señales de tráfico, negocios y otros detalles que no se pueden ver desde imágenes satelitales y aéreas. El editor iD admite fotos a nivel de calle de [Mapillary](https://www.mapillary.com) y [OpenStreetCam](https://www.openstreetcam.org).",
                "using_h": "Usar fotos a nivel de calle",
                "using": "Para usar fotos a nivel de calle para mapear, haga clic en el panel {data} **Datos de mapa** en el lateral del mapa para habilitar o deshabilitar las capas de fotos disponibles.",
                "photos": "Cuando está habilitada, la capa de la foto muestra una línea a lo largo de la secuencia de fotos. En niveles de zoom más altos, se indica con un círculo en cada foto la ubicación, y en niveles de zoom aún más altos, se indica con un cono la dirección que estaba mirando la cámara cuando se tomó la foto.",
                "viewer": "Cuando hace clic en una de las ubicaciones de las fotos, aparece un visor de fotografías en la esquina inferior del mapa. El visor de fotos contiene controles para avanzar y retroceder en la secuencia de imágenes. También muestra el nombre de usuario de la persona que capturó la imagen, la fecha en que fue capturada y un enlace para ver la imagen en el sitio original."
            },
            "gps": {
                "title": "Trazados GPS",
                "intro": "os rastros de GPS recopilados son una valiosa fuente de datos para OpenStreetMap. Este editor admite archivos * .gpx *, * .geojson * y * .kml* en su computadora local. Puede recopilar rastros de GPS con un teléfono inteligente, reloj deportivo u otro dispositivo GPS.",
                "survey": "Para obtener información sobre cómo realizar un relevamiento con GPS, lea [Mapeo con un teléfono inteligente, GPS o papel](http://learnosm.org/es/mobile-mapping/).",
                "using_h": "Utilizando trazados GPS",
                "using": "Para usar una traza de GPS para el mapeo, arrastre y suelte el archivo de datos en el editor de mapas. Si lo reconoce, lo dibujará en el mapa como una línea violeta brillante. Haga clic en el panel {data} **Datos del mapa** en el lateral del mapa para habilitar, deshabilitar o ampliar sus datos de GPS.",
                "tracing": "La traza de GPS no se envía a OpenStreetMap; la mejor manera de usarla es dibujar en el mapa usándola como una guía para los nuevos elementos que agregue.",
                "upload": "También puede [cargar los datos del GPS a OpenStreetMap](https://www.openstreetmap.org/trace/create) para que los usen otros usuarios."
            },
            "field": {
                "restrictions": {
                    "title": "Ayuda sobre restricciones de giro",
                    "about": {
                        "title": "Acerca de",
                        "about": "Este campo permite inspeccionar y modificar restricciones de giro. Muestra un modelo de la intersección seleccionada incluyendo otras vías cercanas conectadas.",
                        "from_via_to": "Una restricción de giro siempre contiene: una **vía DESDE**, una **vía HASTA**, y un **nodo VÍA** o una o más **vías VÍA**.",
                        "maxdist": "El control deslizante \"{distField}\" controla qué tan lejos buscar vías adicionales conectadas.",
                        "maxvia": "El control deslizante \"{viaField}\" ajusta cuántas vías se pueden incluir en la búsqueda. (Consejo: simple es mejor)"
                    },
                    "inspecting": {
                        "title": "Inspeccionando",
                        "about": "Desplácese sobre cualquier segmento **DESDE** para ver si tiene restricciones de giro. Cada destino **HASTA** posible se dibujará con una sombra de color que muestra si existe una restricción.",
                        "from_shadow": "{fromShadow} **segmento DESDE**",
                        "allow_shadow": "{allowShadow} **HASTA Permitido**",
                        "restrict_shadow": "{restrictShadow} **HASTA Restringido**",
                        "only_shadow": "{onlyShadow} **HASTA Solo**",
                        "restricted": "\"Restringido\" significa que hay una restricción de giro, por ejemplo \"No girar a la izquierda\".",
                        "only": "\"Solo\" significa que un vehículo que toma ese camino solo puede hacer esa elección, por ejemplo, \"Solo seguir derecho\"."
                    },
                    "modifying": {
                        "title": "Modificando",
                        "about": "Para modificar las restricciones de giro, primero haga clic en cualquier segmento de partida **DESDE** para seleccionarlo. El segmento seleccionado emitirá un pulso, y todos los posibles destinos **HASTA** aparecerán como símbolos de giro.",
                        "indicators": "Luego, haga clic en un símbolo de giro para alternar entre \"Permitido\", \"Restringido\" y \"Solo\".",
                        "allow_turn": "{allowTurn} **HASTA Permitido**",
                        "restrict_turn": "{restrictTurn} **HASTA Restringido**",
                        "only_turn": "{onlyTurn} **HASTA Solo**"
                    },
                    "tips": {
                        "title": "Consejos",
                        "simple": "**Prefiera restricciones simples sobre las complejas.**",
                        "simple_example": "Por ejemplo, evite crear una restricción de vía-vía si una restricción de giro de nodo-vía simple funciona.",
                        "indirect": "**Algunas restricciones muestran el texto \"(indirecto)\" y se dibujan más claras.**",
                        "indirect_example": "Estas restricciones existen debido a otra restricción cercana. Por ejemplo, una restricción \"Solo seguir derecho\" creará indirectamente restricciones de \"No giro\" para todos los demás caminos a través de la intersección.",
                        "indirect_noedit": "No se puede editar restricciones indirectas. En cambio, edite la restricción directa cercana."
                    }
                }
            }
        },
        "intro": {
            "done": "listo",
            "ok": "Aceptar",
            "graph": {
                "block_number": "<value for addr:block_number>",
                "city": "Morón",
                "county": "<value for addr:county>",
                "district": "<value for addr:district>",
                "hamlet": "<value for addr:hamlet>",
                "neighbourhood": "<value for addr:neighbourhood>",
                "postcode": "49093",
                "province": "<value for addr:province>",
                "quarter": "<value for addr:quarter>",
                "state": "<value for addr:state>",
                "subdistrict": "<value for addr:subdistrict>",
                "suburb": "<value for addr:suburb>",
                "countrycode": "es",
                "name": {
                    "1st-avenue": "Avenida 1",
                    "2nd-avenue": "Avenida 2",
                    "4th-avenue": "Avenida 4",
                    "5th-avenue": "Avenida 5",
                    "6th-avenue": "Avenida 6",
                    "6th-street": "Calle 6",
                    "7th-avenue": "Avenida 7",
                    "8th-avenue": "Avenida 8",
                    "9th-avenue": "Avenida 9",
                    "10th-avenue": "Avenida 10",
                    "11th-avenue": "Avenida 11",
                    "12th-avenue": "Avenida 12",
                    "access-point-employment": "Talento Recursos Humanos",
                    "adams-street": "Calle Adolfo Alsina",
                    "andrews-elementary-school": "Escuela primaria Alberdi",
                    "andrews-street": "Calle Andalucía",
                    "armitage-street": "Calle Armenia",
                    "barrows-school": "Escuela Belgrano",
                    "battle-street": "Calle Batalla de Maipú",
                    "bennett-street": "Calle Benedetti",
                    "bowman-park": "Parque Avellaneda",
                    "collins-drive": "Las Colonias",
                    "conrail-railroad": "Ferrocarril Sarmiento",
                    "conservation-park": "Parque Centenario",
                    "constantine-street": "Calle Constitución",
                    "cushman-street": "Calle Castillo",
                    "dollar-tree": "Galpón de ropa",
                    "douglas-avenue": "Avenida Donato",
                    "east-street": "Calle Estero",
                    "elm-street": "Calle Santa Elena",
                    "flower-street": "Calle Florida",
                    "foster-street": "Calle Formosa",
                    "french-street": "Calle República Francesa",
                    "garden-street": "Calle Garcia Lorca",
                    "gem-pawnbroker": "Efectivo ya",
                    "golden-finch-framing": "EncuadrArte",
                    "grant-avenue": "Avenida Gaona",
                    "hoffman-pond": "Nahuel Huapi",
                    "hoffman-street": "Calle Roberto Matta",
                    "hook-avenue": "Avenida Honduras",
                    "jefferson-street": "Calle Jorge Luis Borges",
                    "kelsey-street": "Calle Salvador Dalí",
                    "lafayette-park": "Parque Rivadavia",
                    "las-coffee-cafe": "Café Tortoni",
                    "lincoln-avenue": "Avenida Gabriel García Márquez",
                    "lowrys-books": "Librería Del Colegio",
                    "lynns-garage": "Garage Lima",
                    "main-street-barbell": "La Barra",
                    "main-street-cafe": "Café La Avenida",
                    "main-street-fitness": "Gimnasio La Avenida",
                    "main-street": "Avenida Libertador",
                    "maple-street": "Calle Mariano Acosta",
                    "marina-park": "Parque Chacabuco",
                    "market-street": "Calle Oswaldo Guayasamín",
                    "memory-isle-park": "Parque Patricios",
                    "memory-isle": "Isla Martín García",
                    "michigan-avenue": "Avenida Rivadavia",
                    "middle-street": "Calle Miguel Cane",
                    "millard-street": "Calle Frida Kahlo",
                    "moore-street": "Calle Manuela Sáenz",
                    "morris-avenue": "Avenida Carmen Mondragón",
                    "mural-mall": "Del Parque Shopping",
                    "paisanos-bar-and-grill": "Parrilla Paisano",
                    "paisley-emporium": "Feria Americana Aventura",
                    "paparazzi-tattoo": "Tatuajes Paparazzi",
                    "pealer-street": "Calle Juana Azurduy",
                    "pine-street": "Calle Gabriela Mistral",
                    "pizza-hut": "Pizza Hut",
                    "portage-avenue": "Avenida Chavela Vargas",
                    "portage-river": "Río Tigre",
                    "preferred-insurance-services": "Seguros La Preferida",
                    "railroad-drive": "Gabriel Ardoino",
                    "river-city-appliance": "La casa del electro",
                    "river-drive": "27 de Febrero",
                    "river-road": "Camino Entre Rios",
                    "river-street": "Calle Rivera Indarte",
                    "riverside-cemetery": "Cementerio de la Recoleta",
                    "riverwalk-trail": "Sendero Costero",
                    "riviera-theatre": "Teatro Rivera",
                    "rocky-river": "Río de la Reconquista",
                    "saint-joseph-river": "Río de la Plata",
                    "scidmore-park-petting-zoo": "Eco Parque",
                    "scidmore-park": "Parque Indoamericano",
                    "scouter-park": "Parque Colón",
                    "sherwin-williams": "Sherwin-Williams",
                    "south-street": "Calle Amazonas",
                    "southern-michigan-bank": "Banco del Sur",
                    "spring-street": "Calle Verano",
                    "sturgeon-river-road": "Camino García del Río",
                    "three-rivers-city-hall": "Municipalidad de Morón",
                    "three-rivers-elementary-school": "Escuela primaria de Morón",
                    "three-rivers-fire-department": "Bomberos de Morón",
                    "three-rivers-high-school": "Escuela secundaria orientada de Morón",
                    "three-rivers-middle-school": "Escuela secundaria básica de Morón",
                    "three-rivers-municipal-airport": "Aeropuerto municipal de Morón",
                    "three-rivers-post-office": "Oficina de correos de Morón",
                    "three-rivers-public-library": "Biblioteca pública de Morón",
                    "three-rivers": "Morón",
                    "unique-jewelry": "Joyería Única",
                    "walnut-street": "Calle Rodolfo Walsh",
                    "washington-street": "Calle Washington",
                    "water-street": "Calle Wagner",
                    "west-street": "Calle Horacio Quiroga",
                    "wheeler-street": "Calle Diaz Velez",
                    "william-towing": "Remolques Oeste",
                    "willow-drive": "Guillermo Udaondo",
                    "wood-street": "Calle Lope De Vega",
                    "world-fare": "Exposición Universal"
                }
            },
            "welcome": {
                "title": "Bienvenido",
                "welcome": "¡Bienvenido! Este tutorial le enseñará los conceptos básicos de la edición en OpenStreetMap.",
                "practice": "Todos los datos en este tutorial son para practicar y las ediciones que realice en el tutorial no se guardarán.",
                "words": "Este tutorial presentará algunas palabras y conceptos nuevos. Cuando introducimos una palabra nueva, usaremos *cursivas*.",
                "mouse": "Puede utilizar cualquier dispositivo de entrada para editar el mapa, pero este tutorial supone que tiene un ratón con los botones izquierdo y derecho. **Si desea conectar un ratón, hágalo ahora, luego haga clic en Aceptar.**",
                "leftclick": "Cuando este tutorial le pida que haga clic o doble clic, queremos decir con el botón izquierdo. En un trackpad puede ser un toque de un solo clic o un solo dedo. **Haga clic con el botón izquierdo {num} veces.**",
                "rightclick": "A veces también pediremos que haga clic con el botón derecho del ratón. Esto puede ser lo mismo que Control+clic, o el toque de dos dedos en un trackpad. Su teclado puede incluso tener una tecla 'menú' que funciona como el botón derecho del ratón. **Haga clic con el botón derecho {num} veces.**",
                "chapters": "¡Hasta aquí todo bien! Puede utilizar los botones de abajo para saltar capítulos en cualquier momento o para reiniciar un capítulo si se queda trabado. ¡Vamos a empezar! **Haga clic en '{next}' para continuar.**"
            },
            "navigation": {
                "title": "Navegación",
                "drag": "El área del mapa principal muestra los datos de OpenStreetMap encima de un fondo.{br}Puede arrastrar el mapa manteniendo presionado el botón izquierdo del ratón mientras mueve el ratón alrededor. También puede utilizar las teclas de flechas del teclado. **¡Arrastre el mapa!**",
                "zoom": "Puede acercar o alejar desplazándose con la rueda del ratón o el trackpad, o haciendo clic en los botones {plus} / {minus}. **¡Acercar el mapa!**",
                "features": "Utilizamos la palabra *elementos* para describir las cosas que aparecen en el mapa. Cualquier cosa en el mundo real puede ser mapeada como un elemento en OpenStreetMap.",
                "points_lines_areas": "Las elementos del mapa se representan usando *puntos, líneas o áreas.*",
                "nodes_ways": "En OpenStreetMap, los puntos a veces se llaman *nodos*, y las líneas y áreas a veces se llaman *vías*.",
                "click_townhall": "Todas los elementos en el mapa se pueden seleccionar haciendo clic en ellos. **Haga clic en el punto para seleccionarlo.**",
                "selected_townhall": "¡Genial! El punto ahora está seleccionado. Los elementos seleccionados se muestran con un resplandor pulsante.",
                "editor_townhall": "Cuando un elemento es seleccionado, el *editor de elementos* se muestra junto al mapa.",
                "preset_townhall": "La parte superior del editor de elementos muestra el tipo de elemento. Este punto es un {preset}.",
                "fields_townhall": "La parte media del editor de elementos contiene *campos* que muestran los atributos del elemento, como su nombre y dirección.",
                "close_townhall": "**Cierre el editor de elementos presionando la tecla escape o el botón {button} en la esquina superior.**",
                "search_street": "También puede buscar elementos en la vista actual o en todo el mundo. **Busque '{name}'.**",
                "choose_street": "**Elija {name} en la lista para seleccionarlo.**",
                "selected_street": "¡Genial! Ahora la {name} está seleccionada.",
                "editor_street": "Los campos mostrados para una calle son diferentes de los campos mostrados para el ayuntamiento, municipalidad o alcaldía.{br}Para esta calle seleccionada, el editor de elementos muestra campos como '{field1}' y '{field2}'. **Cierre el editor de elementos presionando la tecla escape o el botón {button}.**",
                "play": "Trate de mover el mapa y haga clic en algunos otros elementos para ver qué tipos de cosas se pueden añadir a OpenStreetMap. **Cuando quiera continuar con el siguiente capítulo, haga clic en '{next}'.**"
            },
            "points": {
                "title": "Puntos",
                "add_point": "Los *puntos* se pueden utilizar para representar elementos tales como tiendas, restaurantes, oficinas, oficios y monumentos.{br}Estos marcan una ubicación específica y describen lo que hay allí. **Haga clic en el botón punto {button} para añadir un nuevo punto.**",
                "place_point": "Para situar el nuevo punto en el mapa, coloque el cursor del ratón donde debe ir el punto, luego haga clic con el botón izquierdo o presione la barra espaciadora. **Mueva el puntero del ratón sobre este edificio, luego haga clic con el botón izquierdo del ratón o presione la barra espaciadora.**",
                "search_cafe": "Hay muchos elementos diferentes que pueden ser representados por puntos. El punto que acaba de añadir es una cafetería. **Busque '{preset}'.**",
                "choose_cafe": "** Elija {preset} de la lista.**",
                "feature_editor": "El punto ahora está marcado como una cafetería. Utilizando el editor de elementos podemos añadir más información sobre la cafetería.",
                "add_name": "En OpenStreetMap, todos los campos son opcionales, y está bien dejar un campo en blanco si no está seguro.{br}Hagamos como si tuviera conocimiento local de esta cafetería y conoce su nombre. **Añada un nombre para la cafetería.**",
                "add_close": "El editor de elementos recordará todos sus cambios automáticamente. **Cuando haya terminado de añadir el nombre, presione la tecla escape, retorno o haga clic en el botón {button} para cerrar el editor de elementos.**",
                "reselect": "A menudo los puntos ya existen, pero tienen errores o están incompletos. Podemos editar puntos existentes. **Haga clic para seleccionar la cafetería que acaba de crear.**",
                "update": "Vamos a rellenar algunos detalles más de esta cafetería. Puede cambiar su nombre, añadir un tipo de cocina o añadir la dirección. **Cambie los detalles de la cafetería.**",
                "update_close": "**Cuando haya terminado de actualizar la cafetería, presione la tecla escape, retorno o haga clic en el botón {button} para cerrar el editor de elementos.**",
                "rightclick": "Puede hacer clic derecho del ratón en cualquier elemento para ver el *menú de edición*, el cual muestra la lista de operaciones de edición que se pueden realizar. **Haga clic con el botón derecho para seleccionar el punto que creó y mostrar el menú de edición.**",
                "delete": "Está bien eliminar los elementos que no existen en el mundo real.{br}Eliminando un elemento de OpenStreetMap, quita del mapa que todos utilizan, por lo que debe asegurarse que el elemento ya no está físicamente antes de eliminarlo. **Haga clic en el botón {button} para eliminar el punto.**",
                "undo": "Siempre puede deshacer cualquier cambio hasta que guarde las ediciones en OpenStreetMap. **Haga clic en el botón {button} para deshacer la eliminación y recuperar el punto.**",
                "play": "¡Ahora que conoce cómo crear y editar puntos, trate de crear algunos puntos más para practicar! **Cuando quiera continuar con el siguiente capítulo, haga clic en '{next}'.**"
            },
            "areas": {
                "title": "Áreas",
                "add_playground": "Las *Áreas* se utilizan para mostrar los límites de elementos como lagos, edificios y áreas residenciales. {br}También se pueden usar para mapeo más detallado de muchos elementos que normalmente se pueden asignar como puntos. **Haga clic en el botón {botton} Área para agregar un área nueva.**",
                "start_playground": "Vamos a añadir esta zona de juegos al mapa dibujando un área.  Las áreas se dibujan colocando *nodos* a lo largo del borde exterior del elemento. **Haga clic o presione la barra espaciadora para colocar un nodo inicial en una de las esquinas de la zona de juegos.**",
                "continue_playground": "Continúe dibujando el área colocando más nodos a lo largo del borde del patio. Está bien conectar el área a los caminos existentes.{br}Consejo: Puede mantener pulsada la tecla '{alt}' para evitar que los nodos se conecten a otros elementos. **Continuar dibujando un área para el patio de recreo.**",
                "finish_playground": "Termine el área presionando la tecla retorno, o haciendo clic nuevamente en el primer o último nodo. **Termine de dibujar un área para la zona de juegos.**",
                "search_playground": "**Busque '{preset}'.**",
                "choose_playground": "**Elija {preset} de la lista.**",
                "add_field": "Esta zona de juegos no tiene un nombre oficial, por lo que no añadiremos nada en el campo nombre.{br}En su lugar, añadiremos algunos detalles adicionales sobre la zona de juegos en el campo descripción. **Abra la lista añadir campo.**",
                "choose_field": "**Elija {field} de la lista.**",
                "retry_add_field": "No ha seleccionado el campo {field}. Tratemos de nuevo.",
                "describe_playground": "**Añada una descripción y luego haga clic en el botón {button} para cerrar el editor de elementos.**",
                "play": "¡Bien hecho! Trate de dibujar algunas áreas más y vea qué otros tipos de elementos de área puede añadir a OpenStreetMap. **Cuando quiera continuar con el siguiente capítulo, haga clic en '{next}'.**"
            },
            "lines": {
                "title": "Líneas",
                "add_line": "Las *líneas* son utilizadas para representar elementos tales como caminos, vías férreas y ríos. **Haga clic en el botón línea {button} para añadir una nueva línea.**",
                "start_line": "Aquí hay un camino que falta. ¡Vamos a añadirlo!{br}En OpenStreetMap, las líneas deben ser dibujadas por en el centro del camino. Puede arrastrar y acercar el mapa mientras dibuja si es necesario. **Inicie una nueva línea haciendo clic en el extremo superior de este camino faltante.**",
                "intersect": "Haga clic o presione la barra espaciadora para añadir más nodos a la línea.{br}Los caminos y muchos otros tipos de líneas forman parte de una red más grande. Es importante que estas líneas se conecten correctamente para que las aplicaciones de enrutamiento funcionen. **Haga clic en {name} para crear una intersección que conecte las dos líneas.**",
                "retry_intersect": "El camino debe intersectarse con {name}. ¡Intentémoslo de nuevo!",
                "continue_line": "Siga dibujando la línea del nuevo camino. Recuerde que puede arrastrar y acercar el mapa si es necesario.{br}Cuando haya terminado de dibujar, vuelva a hacer clic en el último nodo. **Termine de dibujar el camino.**",
                "choose_category_road": "**Seleccione {category} de la lista.**",
                "choose_preset_residential": "Hay muchos tipos diferentes de caminos, pero éste es un camino residencial. **Elija el tipo {preset}.**",
                "retry_preset_residential": "No ha seleccionado el tipo {preset}. **Haga clic aquí para elegir de nuevo.**",
                "name_road": "**Ponga un nombre a este camino, luego presione la tecla escape, retorno o haga clic en el botón {button} para cerrar el editor de elementos.**",
                "did_name_road": "¡Se ve bien! A continuación aprenderemos a actualizar la forma de una línea.",
                "update_line": "A veces necesitará cambiar la forma de una línea existente. Aquí hay un camino que no parece del todo correcto.",
                "add_node": "Podemos añadir algunos nodos a esta línea para mejorar su forma. Una forma de añadir un nodo es hacer doble clic en la línea donde desea añadir un nodo. **Haga doble clic en la línea para crear un nuevo nodo.**",
                "start_drag_endpoint": "Cuando se selecciona una línea, puede arrastrar cualquiera de sus nodos haciendo clic y manteniendo presionado el botón izquierdo del ratón mientras arrastra. **Arrastre el punto final al lugar donde estos caminos deben intersectarse.**",
                "finish_drag_endpoint": "Este lugar se ve bien. **Suelte el botón izquierdo del ratón para terminar de arrastrar.**",
                "start_drag_midpoint": "Pequeños triángulos se dibujan en los *puntos intermedios* entre los nodos. Otra forma de crear un nuevo nodo es arrastrar un punto intermedio a una nueva ubicación. **Arrastre el triángulo del punto intermedio para crear un nuevo nodo a lo largo de la curva del camino.**",
                "continue_drag_midpoint": "¡Esta línea se ve mucho mejor! Continúe ajustando esta línea haciendo doble clic o arrastrando puntos intermedios hasta que la curva coincida con la forma del camino. **Cuando esté satisfecho con la apariencia de la línea, haga clic en Aceptar.**",
                "delete_lines": "Está bien eliminar líneas de caminos que no existen en el mundo real.{br}He aquí un ejemplo en el que la ciudad planeó una {street} pero nunca la construyó. Podemos mejorar esta parte del mapa eliminando las líneas extra.",
                "rightclick_intersection": "La última calle que realmente existe es {street1}, por lo que vamos a *dividir* a {street2} en esta intersección y quitar todo lo anterior. **Haga clic derecho en el nodo de intersección.**",
                "split_intersection": "**Haga clic en el botón {button} para dividir {street}.**",
                "retry_split": "No ha hecho clic en el botón Dividir. Inténtelo de nuevo.",
                "did_split_multi": "¡Bien hecho! {street1} ahora está dividida en dos partes. La parte superior se puede quitar. **Haga clic en la parte superior de {street2} para seleccionarla.**",
                "did_split_single": "**Haga clic en la parte superior de {street2} para seleccionarla.**",
                "multi_select": "{selected} ahora está seleccionada. Seleccionamos también {other1}. Puede hacer mayús+clic para seleccionar varias cosas. **Haga Mayús+clic en {other2}.**",
                "multi_rightclick": "¡Bien! Ahora las dos líneas a eliminar están seleccionadas. **Haga clic con el botón derecho en una de las líneas para mostrar el menú de edición.**",
                "multi_delete": "**Haga clic en el botón {button} para eliminar las líneas extra.**",
                "retry_delete": "No ha hecho clic en el botón Eliminar. Inténtelo de nuevo.",
                "play": "¡Genial! Utilice las habilidades que ha aprendido en este capítulo para practicar la edición de algunas líneas más. **Cuando quiera continuar con el siguiente capítulo, haga clic en '{next}'.**"
            },
            "buildings": {
                "title": "Edificios",
                "add_building": "OpenStreetMap es la base de datos de edificios más grande del mundo.{br}Puede ayudar a mejorar esta base de datos trazando edificios que aún no están mapeados. **Haga clic en el botón Área {button} para añadir una nueva área.**",
                "start_building": "Vamos a añadir esta casa al mapa trazando su contorno.{br}Los edificios deben ser trazados alrededor de su huella con la mayor precisión posible. **Haga clic o presione la barra espaciadora para colocar un nodo inicial en una de las esquinas del edificio.**",
                "continue_building": "Continúe añadiendo más nodos para trazar el contorno del edificio. Recuerde que puede ampliar la imagen si desea añadir más detalles.{br}Termine el edificio presionando la tecla retorno o haciendo clic de nuevo en el primer o último nodo. **Finalice el trazado del edificio.**",
                "retry_building": "Parece que tuvo problemas al colocar los nodos en las esquinas del edificio. ¡Inténtelo de nuevo!",
                "choose_category_building": "**Elija {category} de la lista.**",
                "choose_preset_house": "Hay muchos tipos diferentes de edificios, pero éste es claramente una casa.{br}Si no está seguro del tipo, está bien elegir el tipo de edificio genérico. **Elija el tipo {preset}.**",
                "close": "**Presione la tecla escape o haga clic en el botón {button} para cerrar el editor de elementos.**",
                "rightclick_building": "**Haga clic con el botón derecho para seleccionar el edificio que creó y mostrar el menú de edición.**",
                "square_building": "La casa que acaba de añadir se verá aún mejor con esquinas perfectamente rectas. **Haga clic en el botón {button} para escuadrar la forma del edificio.**",
                "retry_square": "No ha hecho clic en el botón Escuadrar. Inténtelo de nuevo.",
                "done_square": "¿Vió cómo las esquinas del edificio se movieron a su lugar? Aprendamos otro truco útil.",
                "add_tank": "A continuación vamos a trazar este tanque de almacenamiento circular. **Haga clic en el botón Área {button} para añadir una nueva área.**",
                "start_tank": "No se preocupe, no necesitará dibujar un círculo perfecto. Simplemente dibuje un área dentro del tanque que toque su borde. **Haga clic o presione la barra espaciadora para colocar un nodo inicial en el borde del tanque.**",
                "continue_tank": "Añada algunos nodos más alrededor del borde. El círculo se creará fuera de los nodos que dibuje.{br}Termine el área presionando la tecla retorno o haciendo clic de nuevo en el primer o último nodo. **Finalice el trazado del tanque.**",
                "search_tank": "**Busque '{preset}'.**",
                "choose_tank": "**Elija {preset} de la lista.**",
                "rightclick_tank": "**Haga clic con el botón derecho para seleccionar el tanque de almacenamiento que creó y mostrar el menú de edición.**",
                "circle_tank": "**Haga clic en el botón {button} para hacer que el tanque sea un círculo.**",
                "retry_circle": "No hizo clic en el botón Circularizar.  Inténtalo de nuevo.",
                "play": "¡Bien hecho! Practique el trazado de algunos edificios más y pruebe algunos de los otros comandos del menú de edición. **Cuando quiera continuar con el siguiente capítulo, haga clic en '{next}'.**"
            },
            "startediting": {
                "title": "Empezar a editar",
                "help": "Ahora está listo para editar OpenStreetMap.{br}Puede volver a reproducir este tutorial en cualquier momento o ver más documentación haciendo clic en el botón {button} o pulsando la tecla '{key}'.",
                "shortcuts": "Puede ver una lista de comandos junto con sus atajos de teclado pulsando la tecla '{key}'.",
                "save": "¡No olvide guardar sus cambios regularmente!",
                "start": "¡Comience a mapear!"
            }
        },
        "shortcuts": {
            "title": "Atajos de teclado",
            "tooltip": "Muestra la pantalla de atajos de teclado.",
            "toggle": {
                "key": "?"
            },
            "key": {
                "alt": "Alt",
                "backspace": "Retroceso",
                "cmd": "Cmd",
                "ctrl": "Ctrl",
                "delete": "Suprimir",
                "del": "Supr",
                "end": "Fin",
                "enter": "Intro",
                "esc": "Esc",
                "home": "Inicio",
                "option": "Opción",
                "pause": "Pausa",
                "pgdn": "AvPág",
                "pgup": "RePág",
                "return": "Retorno",
                "shift": "Mayús",
                "space": "Espacio"
            },
            "gesture": {
                "drag": "arrastrar"
            },
            "or": "-o-",
            "browsing": {
                "title": "Navegando",
                "navigation": {
                    "title": "Navegación",
                    "pan": "Panorámica del mapa",
                    "pan_more": "Panorámica del mapa a una pantalla",
                    "zoom": "Acercar / Alejar",
                    "zoom_more": "Acercar / Alejar un montón"
                },
                "help": {
                    "title": "Ayuda",
                    "help": "Muestra la ayuda/documentación",
                    "keyboard": "Muestra atajos de teclado"
                },
                "display_options": {
                    "title": "Opciones de pantalla",
                    "background": "Muestra opciones del fondo",
                    "background_switch": "Vuelve al último fondo",
                    "map_data": "Muestra opciones de datos del mapa",
                    "fullscreen": "Ingresar al modo de pantalla completa",
                    "wireframe": "Alterna el modo rejilla",
                    "minimap": "Alterna el minimapa"
                },
                "selecting": {
                    "title": "Seleccionando elementos",
                    "select_one": "Selecciona un solo elemento",
                    "select_multi": "Selecciona múltiples elementos",
                    "lasso": "Dibuja un lazo de selección alrededor de los elementos",
                    "search": "Encontrar elementos que coincidan con el texto de búsqueda"
                },
                "with_selected": {
                    "title": "Con elemento seleccionado",
                    "edit_menu": "Alterna el menú editar"
                },
                "vertex_selected": {
                    "title": "Con nodo seleccionado",
                    "previous": "Ir al nodo anterior",
                    "next": "Ir al siguiente nodo",
                    "first": "Ir al primer nodo",
                    "last": "Ir al último nodo",
                    "change_parent": "Cambia la vía raiz"
                }
            },
            "editing": {
                "title": "Editando",
                "drawing": {
                    "title": "Dibujando",
                    "add_point": "Modo 'añadir punto'",
                    "add_line": "Modo 'añadir línea'",
                    "add_area": "Modo 'añadir área'",
                    "place_point": "Coloca un punto",
                    "disable_snap": "Mantener presionado para desactivar el ajuste de punto",
                    "stop_line": "Finaliza el dibujo de una línea o área"
                },
                "operations": {
                    "title": "Operaciones",
                    "continue_line": "Continua una línea en el nodo seleccionado",
                    "merge": "Combina (fusiona) los elementos seleccionados",
                    "disconnect": "Desconecta los elementos en el nodo seleccionado",
                    "split": "Divida una línea en dos en el nodo seleccionado",
                    "reverse": "Invierte una línea",
                    "move": "Mueve los elementos seleccionados",
                    "rotate": "Rota los elementos seleccionados",
                    "orthogonalize": "Endereza una línea / Escuadra esquinas de área",
                    "circularize": "Circulariza una línea o área cerrada",
                    "reflect_long": "Refleja los elementos a través del eje más largo",
                    "reflect_short": "Refleja los elementos a través del eje más corto",
                    "delete": "Elimina elementos seleccionados"
                },
                "commands": {
                    "title": "Comandos",
                    "copy": "Copia elementos seleccionados",
                    "paste": "Pega elementos seleccionados",
                    "undo": "Deshace la última acción",
                    "redo": "Rehace la última acción",
                    "save": "Guarda cambios"
                }
            },
            "tools": {
                "title": "Herramientas",
                "info": {
                    "title": "Información",
                    "all": "Alternar todos los paneles de información",
                    "background": "Alternar panel de fondo",
                    "history": "Alternar panel de historial",
                    "location": "Alternar panel de ubicación",
                    "measurement": "Alternar panel de medición"
                }
            }
        },
        "units": {
            "feet": "{quantity} ft",
            "miles": "{quantity} mi",
            "square_feet": "{quantity} ft²",
            "square_miles": "{quantity} mi²",
            "acres": "{quantity} ac",
            "meters": "{quantity} m",
            "kilometers": "{quantity} km",
            "square_meters": "{quantity} m²",
            "square_kilometers": "{quantity} km²",
            "hectares": "{quantity} ha",
            "area_pair": "{area1} ({area2})",
            "arcdegrees": "{quantity}°",
            "arcminutes": "{quantity}′",
            "arcseconds": "{quantity}″",
            "north": "N",
            "south": "S",
            "east": "E",
            "west": "O",
            "coordinate": "{coordinate}{direction}",
            "coordinate_pair": "{latitude}, {longitude}"
        },
        "presets": {
            "categories": {
                "category-barrier": {
                    "name": "Elementos de barrera"
                },
                "category-building": {
                    "name": "Elementos de edificio"
                },
                "category-golf": {
                    "name": "Elementos de golf"
                },
                "category-landuse": {
                    "name": "Elementos de uso de suelo"
                },
                "category-natural-area": {
                    "name": "Elementos naturales"
                },
                "category-natural-line": {
                    "name": "Elementos naturales lineales"
                },
                "category-natural-point": {
                    "name": "Elementos naturales"
                },
                "category-path": {
                    "name": "Elementos de sendero"
                },
                "category-rail": {
                    "name": "Elementos de ferrocarril"
                },
                "category-restriction": {
                    "name": "Elementos de restricción"
                },
                "category-road": {
                    "name": "Elementos de caminos"
                },
                "category-route": {
                    "name": "Elementos de ruta"
                },
                "category-water-area": {
                    "name": "Elementos de agua"
                },
                "category-water-line": {
                    "name": "Elementos de agua lineales"
                }
            },
            "fields": {
                "access": {
                    "label": "Acceso permitido",
                    "options": {
                        "designated": {
                            "description": "Acceso permitido según señales u ordenanzas locales específicas",
                            "title": "Designado"
                        },
                        "destination": {
                            "description": "Acceso permitido sólo para llegar a un destino",
                            "title": "Destino"
                        },
                        "dismount": {
                            "description": "Acceso permitido pero el ciclista debe bajarse",
                            "title": "Desmontado"
                        },
                        "no": {
                            "description": "Acceso no permitido al público en general",
                            "title": "Prohibido"
                        },
                        "permissive": {
                            "description": "Acceso permitido hasta el momento en que el propietario revoque el permiso",
                            "title": "Permisivo"
                        },
                        "private": {
                            "description": "Acceso permitido sólo con permiso del propietario de manera individual",
                            "title": "Privado"
                        },
                        "yes": {
                            "description": "Acceso permitido por ley; un derecho de paso",
                            "title": "Permitido"
                        }
                    },
                    "placeholder": "No especificado",
                    "types": {
                        "access": "Todo",
                        "bicycle": "Bicicletas",
                        "foot": "A pie",
                        "horse": "Caballos",
                        "motor_vehicle": "Vehículos motorizados"
                    }
                },
                "access_simple": {
                    "label": "Acceso permitido"
                },
                "address": {
                    "label": "Dirección",
                    "placeholders": {
                        "block_number": "Número de manzana",
                        "block_number!jp": "Nro. de manzana - Japón",
                        "city": "Ciudad",
                        "city!jp": "Ciudad / Pueblo / Aldea / Barrio especial de Tokio - Japón",
                        "city!vn": "Ciudad / Pueblo",
                        "conscriptionnumber": "123",
                        "country": "País",
                        "county": "Condado",
                        "county!jp": "Distrito - Japón",
                        "district": "Distrito",
                        "district!vn": "Arrondissement / Pueblo / Distrito",
                        "floor": "Piso",
                        "hamlet": "Aldea / Caserío",
                        "housename": "Nombre de la casa",
                        "housenumber": "123",
                        "housenumber!jp": "Nro. de edificio / Nro. de lote - Japón",
                        "neighbourhood": "Barrio",
                        "neighbourhood!jp": "Chōme / Aza / Koaza - Japón",
                        "place": "Lugar",
                        "postcode": "Código postal",
                        "province": "Provincia",
                        "province!jp": "Prefectura - Japón",
                        "quarter": "Barrio - Quarter",
                        "quarter!jp": "Ōaza / Machi - Japón",
                        "state": "Estado",
                        "street": "Calle",
                        "subdistrict": "Subdistrito",
                        "subdistrict!vn": "Barrio / Comuna / Pueblito",
                        "suburb": "Suburbio",
                        "suburb!jp": "Ward - Japón",
                        "unit": "Unidad"
                    }
                },
                "admin_level": {
                    "label": "Nivel administrativo"
                },
                "aerialway": {
                    "label": "Tipo"
                },
                "aerialway/access": {
                    "label": "Acceso",
                    "options": {
                        "both": "Ambas",
                        "entry": "Entrada",
                        "exit": "Salida"
                    }
                },
                "aerialway/bubble": {
                    "label": "Cabina protectora"
                },
                "aerialway/capacity": {
                    "label": "Capacidad (por hora)",
                    "placeholder": "500, 2500, 5000..."
                },
                "aerialway/duration": {
                    "label": "Duración (minutos)",
                    "placeholder": "1, 2, 3..."
                },
                "aerialway/heating": {
                    "label": "Calefaccionada"
                },
                "aerialway/occupancy": {
                    "label": "Ocupación",
                    "placeholder": "2, 4, 8..."
                },
                "aerialway/summer/access": {
                    "label": "Acceso (verano)",
                    "options": {
                        "both": "Ambas",
                        "entry": "Entrada",
                        "exit": "Salida"
                    }
                },
                "aeroway": {
                    "label": "Tipo"
                },
                "agrarian": {
                    "label": "Productos"
                },
                "amenity": {
                    "label": "Tipo"
                },
                "animal_boarding": {
                    "label": "Para animales"
                },
                "animal_breeding": {
                    "label": "Para animales"
                },
                "animal_shelter": {
                    "label": "Para animales"
                },
                "area/highway": {
                    "label": "Tipo"
                },
                "artist": {
                    "label": "Artista"
                },
                "artwork_type": {
                    "label": "Tipo"
                },
                "atm": {
                    "label": "Cajero automático"
                },
                "backrest": {
                    "label": "Respaldo"
                },
                "barrier": {
                    "label": "Tipo"
                },
                "bath/open_air": {
                    "label": "Aire libre"
                },
                "bath/sand_bath": {
                    "label": "Baño de arena"
                },
                "bath/type": {
                    "label": "Especialidad",
                    "options": {
                        "foot_bath": "Baño de pies",
                        "hot_spring": "Fuente termal natural",
                        "onsen": "Onsen japonés"
                    }
                },
                "beauty": {
                    "label": "Tipo de tienda"
                },
                "bench": {
                    "label": "Banco / Asiento"
                },
                "bicycle_parking": {
                    "label": "Tipo"
                },
                "bin": {
                    "label": "Papelera"
                },
                "blood_components": {
                    "label": "Componentes de la sangre",
                    "options": {
                        "plasma": "plasma",
                        "platelets": "plaquetas",
                        "stemcells": "muestras de células madre",
                        "whole": "sangre pura"
                    }
                },
                "board_type": {
                    "label": "Tipo"
                },
                "boules": {
                    "label": "Tipo"
                },
                "boundary": {
                    "label": "Tipo"
                },
                "brand": {
                    "label": "Marca"
                },
                "brewery": {
                    "label": "Cerveza de barril / tirada"
                },
                "bridge": {
                    "label": "Tipo",
                    "placeholder": "Predeterminado"
                },
                "building": {
                    "label": "Edificio"
                },
                "building_area": {
                    "label": "Edificio"
                },
                "bunker_type": {
                    "label": "Tipo"
                },
                "cables": {
                    "label": "Cables",
                    "placeholder": "1, 2, 3..."
                },
                "camera/direction": {
                    "label": "Dirección (grados en sentido horario)",
                    "placeholder": "45, 90, 180, 270"
                },
                "camera/mount": {
                    "label": "Soporte de cámara"
                },
                "camera/type": {
                    "label": "Tipo de cámara",
                    "options": {
                        "dome": "Domo",
                        "fixed": "Fija",
                        "panning": "Toma panorámica"
                    }
                },
                "capacity": {
                    "label": "Capacidad",
                    "placeholder": "50, 100, 200..."
                },
                "castle_type": {
                    "label": "Tipo"
                },
                "clothes": {
                    "label": "Ropa"
                },
                "club": {
                    "label": "Tipo"
                },
                "collection_times": {
                    "label": "Horario de recolección"
                },
                "comment": {
                    "label": "Comentario del conjunto de cambios",
                    "placeholder": "Breve descripción de sus contribuciones (requerido)"
                },
                "communication_multi": {
                    "label": "Tipos de comunicación"
                },
                "construction": {
                    "label": "Tipo"
                },
                "contact/webcam": {
                    "label": "Cámara web URL",
                    "placeholder": "http://ejemplo.com/"
                },
                "content": {
                    "label": "Contenido"
                },
                "country": {
                    "label": "País"
                },
                "covered": {
                    "label": "Cubierto"
                },
                "craft": {
                    "label": "Tipo"
                },
                "crane/type": {
                    "label": "Tipo de grúa",
                    "options": {
                        "floor-mounted_crane": "Grúa fija al suelo",
                        "portal_crane": "Grúa portal",
                        "travel_lift": "Ascensor de viaje"
                    }
                },
                "crop": {
                    "label": "Cultivos"
                },
                "crossing": {
                    "label": "Tipo"
                },
                "cuisine": {
                    "label": "Cocinas"
                },
                "currency_multi": {
                    "label": "Tipos de moneda"
                },
                "cutting": {
                    "label": "Tipo",
                    "placeholder": "Predeterminado"
                },
                "cycle_network": {
                    "label": "Red"
                },
                "cycleway": {
                    "label": "Carriles para bicicletas",
                    "options": {
                        "lane": {
                            "description": "Un carril para bicicletas separado del tráfico de automóviles por una línea pintada",
                            "title": "Carril estándar para bicicletas"
                        },
                        "none": {
                            "description": "Sin carril para bicicletas",
                            "title": "Ninguno"
                        },
                        "opposite": {
                            "description": "Un carril para bicicletas que viaja en ambas direcciones en una calle de un sólo sentido",
                            "title": "Carril en dirección opuesta para bicicletas"
                        },
                        "opposite_lane": {
                            "description": "Un carril para bicicletas que viaja en la dirección opuesta al tráfico",
                            "title": "Carril opuesto para bicicletas"
                        },
                        "share_busway": {
                            "description": "Un carril para bicicletas compartido con un carril para bus",
                            "title": "Carril para bicicletas compartido con bus"
                        },
                        "shared_lane": {
                            "description": "Un carril para bicicletas sin separación del tráfico de automóviles",
                            "title": "Carril compartido para bicicletas"
                        },
                        "track": {
                            "description": "Un carril para bicicletas separado del tráfico por una barrera física",
                            "title": "Pista para bicicletas"
                        }
                    },
                    "placeholder": "ninguno",
                    "types": {
                        "cycleway:left": "Lado izquierdo",
                        "cycleway:right": "Lado derecho"
                    }
                },
                "dance/style": {
                    "label": "Estilos de baile"
                },
                "date": {
                    "label": "Fecha"
                },
                "delivery": {
                    "label": "Entrega"
                },
                "denomination": {
                    "label": "Denominación"
                },
                "denotation": {
                    "label": "Denotación"
                },
                "description": {
                    "label": "Descripción"
                },
                "devices": {
                    "label": "Dispositivos",
                    "placeholder": "1, 2, 3..."
                },
                "diaper": {
                    "label": "Cambiador de pañales disponible"
                },
                "direction": {
                    "label": "Dirección (grados en el sentido horario)",
                    "placeholder": "45, 90, 180, 270"
                },
                "direction_cardinal": {
                    "label": "Dirección",
                    "options": {
                        "E": "Este",
                        "ENE": "Este-noreste",
                        "ESE": "Este-sureste",
                        "N": "Norte",
                        "NE": "Noreste",
                        "NNE": "Norte-noreste",
                        "NNW": "Norte-noroeste",
                        "NW": "Noroeste",
                        "S": "Sur",
                        "SE": "Sureste",
                        "SSE": "Sur-sureste",
                        "SSW": "Sur-suroeste",
                        "SW": "Suroeste",
                        "W": "Oeste",
                        "WNW": "Oeste-noroeste",
                        "WSW": "Oeste-suroeste"
                    }
                },
                "direction_clock": {
                    "label": "Dirección",
                    "options": {
                        "anticlockwise": "Antihorario",
                        "clockwise": "Horario"
                    }
                },
                "direction_vertex": {
                    "label": "Dirección",
                    "options": {
                        "backward": "Hacia atrás",
                        "both": "Ambos / Todos",
                        "forward": "Adelante"
                    }
                },
                "dispensing": {
                    "label": "Prepara recetas"
                },
                "display": {
                    "label": "Monitor"
                },
                "distance": {
                    "label": "Distancia total"
                },
                "dock": {
                    "label": "Tipo"
                },
                "drive_through": {
                    "label": "Ventanilla de autoservicio"
                },
                "duration": {
                    "label": "Duración",
                    "placeholder": "00:00"
                },
                "electrified": {
                    "label": "Electrificación",
                    "options": {
                        "contact_line": "Catenaria",
                        "no": "No",
                        "rail": "Riel electrificado",
                        "yes": "Sí (sin especificar)"
                    },
                    "placeholder": "Catenaria, Riel electrificada..."
                },
                "elevation": {
                    "label": "Altitud"
                },
                "email": {
                    "label": "Correo electrónico",
                    "placeholder": "ejemplo@ejemplo.com"
                },
                "embankment": {
                    "label": "Tipo",
                    "placeholder": "Predeterminado"
                },
                "emergency": {
                    "label": "Emergencia"
                },
                "entrance": {
                    "label": "Tipo"
                },
                "except": {
                    "label": "Excepciones"
                },
                "faces": {
                    "label": "Caras"
                },
                "fax": {
                    "label": "Fax",
                    "placeholder": "+31 42 123 4567"
                },
                "fee": {
                    "label": "Tarifado"
                },
                "fence_type": {
                    "label": "Tipo"
                },
                "fire_hydrant/position": {
                    "label": "Posición",
                    "options": {
                        "green": "Verde",
                        "lane": "Vía",
                        "parking_lot": "Aparcamiento / Estacionamiento",
                        "sidewalk": "Acera"
                    }
                },
                "fire_hydrant/type": {
                    "label": "Tipo",
                    "options": {
                        "pillar": "Pilar/Sobre la tierra",
                        "pond": "Estanque",
                        "underground": "Subterráneo",
                        "wall": "Pared"
                    }
                },
                "fitness_station": {
                    "label": "Tipo de equipo"
                },
                "fixme": {
                    "label": "Arréglame"
                },
                "ford": {
                    "label": "Tipo",
                    "placeholder": "Predeterminado"
                },
                "frequency": {
                    "label": "Frecuencia de operación"
                },
                "fuel": {
                    "label": "Combustible"
                },
                "fuel_multi": {
                    "label": "Tipos de combustible"
                },
                "gauge": {
                    "label": "Gálibo"
                },
                "gender": {
                    "label": "Género",
                    "options": {
                        "female": "Femenino",
                        "male": "Masculino",
                        "unisex": "Unisex"
                    },
                    "placeholder": "Desconocido"
                },
                "generator/method": {
                    "label": "Método"
                },
                "generator/output/electricity": {
                    "label": "Potencia de salida",
                    "placeholder": "50 MW, 100 MW, 200 MW..."
                },
                "generator/source": {
                    "label": "Fuente"
                },
                "generator/type": {
                    "label": "Tipo"
                },
                "government": {
                    "label": "Tipo"
                },
                "grape_variety": {
                    "label": "Variedades de uva"
                },
                "handicap": {
                    "label": "Handicap",
                    "placeholder": "1-18"
                },
                "handrail": {
                    "label": "Pasamanos"
                },
                "hashtags": {
                    "label": "Hashtags sugeridos",
                    "placeholder": "#ejemplo"
                },
                "healthcare": {
                    "label": "Tipo"
                },
                "healthcare/speciality": {
                    "label": "Especialidades"
                },
                "height": {
                    "label": "Altura (metros)"
                },
                "highway": {
                    "label": "Tipo"
                },
                "historic": {
                    "label": "Tipo"
                },
                "historic/civilization": {
                    "label": "Civilización histórica"
                },
                "hoops": {
                    "label": "Aros",
                    "placeholder": "1, 2, 4..."
                },
                "horse_dressage": {
                    "label": "Doma clásica",
                    "options": {
                        "equestrian": "Sí",
                        "undefined": "No"
                    }
                },
                "horse_riding": {
                    "label": "Cabalgatas",
                    "options": {
                        "horse_riding": "Sí",
                        "undefined": "No"
                    }
                },
                "horse_scale": {
                    "label": "Dificultad para montar a caballo",
                    "options": {
                        "common": "Fácil: sin problemas ni dificultades. (Predeterminado)",
                        "critical": "Límite: solo transitable para jinetes y caballos experimentados. Obstáculos importantes. Los puentes deben examinarse cuidadosamente.",
                        "dangerous": "Peligroso: solo apto para jinetes y caballos muy experimentados y solo cuando hace buen tiempo. Desmontar.",
                        "demanding": "Usar con precaución: Vía irregular, pasajes ocasionalmente difíciles.",
                        "difficult": "Difícil: Camino angosto y expuesto. Puede tener obstáculos para pasar y pasadizos estrechos.",
                        "impossible": "Imposible: camino o puente no transitable para caballos. Demasiado estrecho, soporte insuficiente, obstáculos como escaleras. Peligro de muerte."
                    },
                    "placeholder": "Difícil, Peligroso..."
                },
                "horse_stables": {
                    "label": "Establo para montar a caballo",
                    "options": {
                        "stables": "Sí",
                        "undefined": "No"
                    }
                },
                "iata": {
                    "label": "IATA"
                },
                "icao": {
                    "label": "ICAO"
                },
                "incline": {
                    "label": "Pendiente"
                },
                "incline_steps": {
                    "label": "Pendiente",
                    "options": {
                        "down": "Abajo",
                        "up": "Arriba"
                    }
                },
                "indoor": {
                    "label": "Interior"
                },
                "industrial": {
                    "label": "Tipo"
                },
                "information": {
                    "label": "Tipo"
                },
                "inscription": {
                    "label": "Inscripción"
                },
                "intermittent": {
                    "label": "Intermitente"
                },
                "internet_access": {
                    "label": "Acceso a Internet",
                    "options": {
                        "no": "No",
                        "terminal": "Terminal de Internet",
                        "wired": "Por cable",
                        "wlan": "Wi-Fi",
                        "yes": "Sí"
                    }
                },
                "internet_access/fee": {
                    "label": "Pago por acceso a Internet"
                },
                "internet_access/ssid": {
                    "label": "SSID (nombre de red)"
                },
                "kerb": {
                    "label": "Bordillo/Cordón"
                },
                "label": {
                    "label": "Etiqueta"
                },
                "lamp_type": {
                    "label": "Tipo"
                },
                "landuse": {
                    "label": "Tipo"
                },
                "lanes": {
                    "label": "Carriles",
                    "placeholder": "1, 2, 3..."
                },
                "layer": {
                    "label": "Capa",
                    "placeholder": "0"
                },
                "leaf_cycle": {
                    "label": "Ciclo de la hoja",
                    "options": {
                        "deciduous": "Caducifolio",
                        "evergreen": "Perennifolio",
                        "mixed": "Mixto",
                        "semi_deciduous": "Semicaducifolio",
                        "semi_evergreen": "Semiperennifolio"
                    }
                },
                "leaf_cycle_singular": {
                    "label": "Ciclo de la hoja",
                    "options": {
                        "deciduous": "Caduco",
                        "evergreen": "Perenne",
                        "semi_deciduous": "Semicaducifolio",
                        "semi_evergreen": "Semiperenne"
                    }
                },
                "leaf_type": {
                    "label": "Tipo de hoja",
                    "options": {
                        "broadleaved": "Hoja ancha",
                        "leafless": "Sin hojas",
                        "mixed": "Mixta",
                        "needleleaved": "Hoja angosta"
                    }
                },
                "leaf_type_singular": {
                    "label": "Tipo de hoja",
                    "options": {
                        "broadleaved": "Hoja ancha",
                        "leafless": "Sin hojas",
                        "needleleaved": "Coníferas"
                    }
                },
                "leisure": {
                    "label": "Tipo"
                },
                "length": {
                    "label": "Longitud (metros)"
                },
                "level": {
                    "label": "Nivel"
                },
                "levels": {
                    "label": "Niveles del edificio",
                    "placeholder": "2, 4, 6..."
                },
                "lit": {
                    "label": "Iluminado"
                },
                "location": {
                    "label": "Ubicación"
                },
                "man_made": {
                    "label": "Tipo"
                },
                "manhole": {
                    "label": "Tipo"
                },
                "map_size": {
                    "label": "Cobertura"
                },
                "map_type": {
                    "label": "Tipo"
                },
                "maxheight": {
                    "label": "Altura máxima",
                    "placeholder": "4, 4.5, 5, 14'0\", 14'6\", 15'0\""
                },
                "maxspeed": {
                    "label": "Límite de velocidad",
                    "placeholder": "40, 50, 60..."
                },
                "maxspeed/advisory": {
                    "label": "Límite de velocidad recomendada",
                    "placeholder": "40, 50, 60..."
                },
                "maxstay": {
                    "label": "Estadía máxima"
                },
                "maxweight": {
                    "label": "Peso máximo"
                },
                "memorial": {
                    "label": "Tipo"
                },
                "monitoring_multi": {
                    "label": "Supervisando"
                },
                "mtb/scale": {
                    "label": "Dificultad de bicicleta de montaña",
                    "options": {
                        "0": "0: Grava sólida/tierra compactada, sin obstáculos, curvas amplias",
                        "1": "1: Poca superficie suelta, pequeños obstáculos, curvas amplias",
                        "2": "2: Mucha superficie suelta, grandes obstáculos, giros en U fáciles",
                        "3": "3: Superficie resbaladiza, grandes obstáculos, giros en U cerrados",
                        "4": "4: Superficie suelta o rocosa, giros en U peligrosos",
                        "5": "5: Dificultad máxima, campo rocoso, derrumbes",
                        "6": "6: No manejable, excepto por los mejores ciclistas de montaña"
                    },
                    "placeholder": "0, 1, 2, 3..."
                },
                "mtb/scale/imba": {
                    "label": "Dificultad de pista IMBA",
                    "options": {
                        "0": "Más fácil (círculo blanco)",
                        "1": "Fácil (círculo verde)",
                        "2": "Media (cuadrado azul)",
                        "3": "Difícil (diamante negro)",
                        "4": "Extremadamente difícil (doble diamante negro)"
                    },
                    "placeholder": "Fácil, medio, difícil..."
                },
                "mtb/scale/uphill": {
                    "label": "Dificultad de ciclismo de montaña cuesta arriba",
                    "options": {
                        "0": "0: Pendiente Prom. <10%, grava/tierra compactada, sin obstáculos",
                        "1": "1: Pendiente Prom. <15%, grava/tierra compactada, pocos objetos pequeños",
                        "2": "2: Pendiente prom. <20%, superficie estable, raíces/rocas del tamaño de un puño",
                        "3": "3: Pendiente media <25%, superficie variable, ramas/rocas del tamaño del puño",
                        "4": "4: Pendiente Prom. <30%, mal estado, ramas/rocas grandes",
                        "5": "5: Muy empinado, la bicicleta generalmente necesita ser empujada o llevada"
                    },
                    "placeholder": "0, 1, 2, 3..."
                },
                "name": {
                    "label": "Nombre",
                    "placeholder": "Nombre común (si existe)"
                },
                "natural": {
                    "label": "Natural"
                },
                "network": {
                    "label": "Red"
                },
                "network_bicycle": {
                    "label": "Tipo de red",
                    "options": {
                        "icn": "Internacional",
                        "lcn": "Local",
                        "ncn": "Nacional",
                        "rcn": "Regional"
                    },
                    "placeholder": "Local, regional, nacional, internacional"
                },
                "network_foot": {
                    "label": "Tipo de red",
                    "options": {
                        "iwn": "Internacional",
                        "lwn": "Local",
                        "nwn": "Nacional",
                        "rwn": "Regional"
                    },
                    "placeholder": "Local, regional, nacional, internacional"
                },
                "network_horse": {
                    "label": "Tipo de red",
                    "options": {
                        "ihn": "Internacional",
                        "lhn": "Local",
                        "nhn": "Nacional",
                        "rhn": "Regional"
                    },
                    "placeholder": "Local, regional, nacional, internacional"
                },
                "network_road": {
                    "label": "Red"
                },
                "note": {
                    "label": "Nota"
                },
                "office": {
                    "label": "Tipo"
                },
                "oneway": {
                    "label": "Sentido único",
                    "options": {
                        "alternating": "Alternante",
                        "no": "No",
                        "reversible": "Reversible",
                        "undefined": "Se asume que es No",
                        "yes": "Sí"
                    }
                },
                "oneway_yes": {
                    "label": "Sentido único",
                    "options": {
                        "alternating": "Alternante",
                        "no": "No",
                        "reversible": "Reversible",
                        "undefined": "Se asume que es Sí",
                        "yes": "Sí"
                    }
                },
                "opening_hours": {
                    "label": "Horas de atención"
                },
                "operator": {
                    "label": "Operador"
                },
                "outdoor_seating": {
                    "label": "Asientos al aire libre"
                },
                "par": {
                    "label": "Par",
                    "placeholder": "3, 4, 5..."
                },
                "park_ride": {
                    "label": "Aparcamiento / Estacionamiento disuasorio"
                },
                "parking": {
                    "label": "Tipo",
                    "options": {
                        "carports": "Cocheras",
                        "garage_boxes": "Garaje en cubículos",
                        "lane": "Carril al borde del camino",
                        "multi-storey": "Multinivel",
                        "sheds": "Galpones",
                        "surface": "Superficie",
                        "underground": "Subterráneo"
                    }
                },
                "payment_multi": {
                    "label": "Formas de pago"
                },
                "phases": {
                    "label": "Fases",
                    "placeholder": "1, 2, 3..."
                },
                "phone": {
                    "label": "Teléfono",
                    "placeholder": "+31 42 123 4567"
                },
                "piste/difficulty": {
                    "label": "Dificultad",
                    "options": {
                        "advanced": "Avanzado (diamante negro)",
                        "easy": "Fácil (círculo verde)",
                        "expert": "Experto (doble diamante negro)",
                        "extreme": "Extremo (necesario equipo de escalada)",
                        "freeride": "Paseo libre (fuera de pista)",
                        "intermediate": "Intermedio (cuadrado azul)",
                        "novice": "Novato (instrucción)"
                    },
                    "placeholder": "Fácil, intermedio, avanzado..."
                },
                "piste/grooming": {
                    "label": "Adiestramiento",
                    "options": {
                        "backcountry": "Campo abierto",
                        "classic": "Clásico",
                        "classic+skating": "Clásico y patinaje",
                        "mogul": "Mogul",
                        "scooter": "Ciclomotor/Motonieve",
                        "skating": "Patinaje"
                    }
                },
                "piste/type": {
                    "label": "Tipo",
                    "options": {
                        "downhill": "Cuesta abajo",
                        "hike": "Caminata",
                        "ice_skate": "Patín sobre hielo",
                        "nordic": "Nórdico",
                        "playground": "Parque infantil",
                        "skitour": "Esquí turístico",
                        "sled": "Trineo",
                        "sleigh": "Trineo",
                        "snow_park": "Parque de nieve"
                    }
                },
                "place": {
                    "label": "Tipo"
                },
                "plant": {
                    "label": "Planta"
                },
                "plant/output/electricity": {
                    "label": "Potencia de salida",
                    "placeholder": "500 MW, 1000 MW, 2000 MW..."
                },
                "playground/baby": {
                    "label": "Asiento de bebe"
                },
                "playground/max_age": {
                    "label": "Edad máxima"
                },
                "playground/min_age": {
                    "label": "Edad mínima"
                },
                "population": {
                    "label": "Cantidad de población"
                },
                "power": {
                    "label": "Tipo"
                },
                "power_supply": {
                    "label": "Fuente de energía"
                },
                "produce": {
                    "label": "Produce"
                },
                "product": {
                    "label": "Productos"
                },
                "railway": {
                    "label": "Tipo"
                },
                "railway/position": {
                    "label": "Posición de hito",
                    "placeholder": "Distancia a un decimal (123.4)"
                },
                "railway/signal/direction": {
                    "label": "Dirección",
                    "options": {
                        "backward": "Hacia atrás",
                        "both": "Ambos / Todos",
                        "forward": "Adelante"
                    }
                },
                "rating": {
                    "label": "Potencia nominal"
                },
                "recycling_accepts": {
                    "label": "Acepta"
                },
                "ref": {
                    "label": "Código de referencia"
                },
                "ref/isil": {
                    "label": "Código ISIL"
                },
                "ref_aeroway_gate": {
                    "label": "Número de puerta"
                },
                "ref_golf_hole": {
                    "label": "Número de hoyo",
                    "placeholder": "1-18"
                },
                "ref_highway_junction": {
                    "label": "Número de intersección"
                },
                "ref_platform": {
                    "label": "Número de plataforma"
                },
                "ref_road_number": {
                    "label": "Número de la carretera"
                },
                "ref_route": {
                    "label": "Número de ruta"
                },
                "ref_runway": {
                    "label": "Número de pista de aterrizaje",
                    "placeholder": "ej. 01L/19R"
                },
                "ref_stop_position": {
                    "label": "Número de parada"
                },
                "ref_taxiway": {
                    "label": "Nombre de pista de rodaje",
                    "placeholder": "ej. A5"
                },
                "relation": {
                    "label": "Tipo"
                },
                "religion": {
                    "label": "Religión"
                },
                "restriction": {
                    "label": "Tipo"
                },
                "restrictions": {
                    "label": "Restricciones de giro"
                },
                "rooms": {
                    "label": "Habitaciones"
                },
                "route": {
                    "label": "Tipo"
                },
                "route_master": {
                    "label": "Tipo"
                },
                "sac_scale": {
                    "label": "Dificultad de senderismo",
                    "options": {
                        "alpine_hiking": "T4: Senderismo alpino",
                        "demanding_alpine_hiking": "T5: Senderismo alpino exigente",
                        "demanding_mountain_hiking": "T3: Senderismo de montaña exigente",
                        "difficult_alpine_hiking": "T6: Senderismo alpino difícil",
                        "hiking": "T1: Senderismo",
                        "mountain_hiking": "T2: Senderismo de montaña"
                    },
                    "placeholder": "Caminata de montaña, caminata alpina..."
                },
                "sanitary_dump_station": {
                    "label": "Desecho del inodoro"
                },
                "seasonal": {
                    "label": "Estacional"
                },
                "second_hand": {
                    "label": "Vende usados",
                    "options": {
                        "no": "No",
                        "only": "Solamente",
                        "yes": "Sí"
                    },
                    "placeholder": "Sí, no, solamente"
                },
                "service": {
                    "label": "Tipo"
                },
                "service/bicycle": {
                    "label": "Servicios"
                },
                "service/vehicle": {
                    "label": "Servicios"
                },
                "service_rail": {
                    "label": "Tipo de servicio",
                    "options": {
                        "crossover": "Ramal de cruce",
                        "siding": "Ramal paralelo",
                        "spur": "Ramal corto",
                        "yard": "Patio de maniobra"
                    }
                },
                "service_times": {
                    "label": "Horarios de servicio"
                },
                "shelter": {
                    "label": "Refugio"
                },
                "shelter_type": {
                    "label": "Tipo"
                },
                "shop": {
                    "label": "Tipo"
                },
                "site": {
                    "label": "Tipo"
                },
                "smoking": {
                    "label": "Fumar",
                    "options": {
                        "dedicated": "Dedicado a los fumadores (ej.: club de fumadores)",
                        "isolated": "En áreas de fumadores, físicamente aislados",
                        "no": "No fumar en todas partes",
                        "outside": "Permitido fuera",
                        "separated": "En áreas de fumadores, no físicamente aislado",
                        "yes": "Permitido en todas partes"
                    },
                    "placeholder": "No, separado, sí..."
                },
                "smoothness": {
                    "label": "Rugosidad",
                    "options": {
                        "bad": "Ruedas robustas: bicicleta de montaña, automóvil, carreta",
                        "excellent": "Ruedas delgadas: patines, monotopatín",
                        "good": "Ruedas finas: bicicletas de competición",
                        "horrible": "Todo terreno: vehículo todo terreno de trabajo pesado",
                        "impassable": "Impasable / Ningún vehículo con ruedas",
                        "intermediate": "Ruedas: bicicleta urbana, silla de ruedas, ciclomotor",
                        "very_bad": "Gran despeje: vehículo todo terreno de trabajo liviano",
                        "very_horrible": "Todo terreno especializado: tractor, vehículo todo terreno"
                    },
                    "placeholder": "Ruedas delgadas, ruedas, todo terreno..."
                },
                "social_facility": {
                    "label": "Tipo"
                },
                "social_facility_for": {
                    "label": "Personas atendidas"
                },
                "source": {
                    "label": "Fuentes"
                },
                "sport": {
                    "label": "Deportes"
                },
                "sport_ice": {
                    "label": "Deportes"
                },
                "sport_racing_motor": {
                    "label": "Deportes"
                },
                "sport_racing_nonmotor": {
                    "label": "Deportes"
                },
                "stars": {
                    "label": "Estrellas"
                },
                "start_date": {
                    "label": "Fecha inicio"
                },
                "step_count": {
                    "label": "Número de escalones"
                },
                "stop": {
                    "label": "Tipo de parada",
                    "options": {
                        "all": "Todas las vías",
                        "minor": "Camino menor"
                    }
                },
                "structure": {
                    "label": "Estructura",
                    "options": {
                        "bridge": "Puente",
                        "cutting": "Desmonte",
                        "embankment": "Terraplén",
                        "ford": "Vado",
                        "tunnel": "Túnel"
                    },
                    "placeholder": "Desconocido"
                },
                "structure_waterway": {
                    "label": "Estructura",
                    "options": {
                        "tunnel": "Túnel"
                    },
                    "placeholder": "Desconocido"
                },
                "studio": {
                    "label": "Tipo"
                },
                "substance": {
                    "label": "Sustancia"
                },
                "substation": {
                    "label": "Tipo"
                },
                "supervised": {
                    "label": "Vigilado"
                },
                "support": {
                    "label": "Soporte"
                },
                "surface": {
                    "label": "Superficie"
                },
                "surveillance": {
                    "label": "Tipo de vigilancia"
                },
                "surveillance/type": {
                    "label": "Clase de vigilancia",
                    "options": {
                        "ALPR": "Lector automático de matrículas",
                        "camera": "Cámara",
                        "guard": "Guardia"
                    }
                },
                "surveillance/zone": {
                    "label": "Zona de vigilancia"
                },
                "switch": {
                    "label": "Tipo",
                    "options": {
                        "circuit_breaker": "Cortacircuitos",
                        "disconnector": "Desconector",
                        "earthing": "Toma de tierra",
                        "mechanical": "Mecánico"
                    }
                },
                "tactile_paving": {
                    "label": "Pavimento táctil"
                },
                "takeaway": {
                    "label": "Para llevar",
                    "options": {
                        "no": "No",
                        "only": "Sólo para llevar",
                        "yes": "Si"
                    },
                    "placeholder": "Si, no, sólo para llevar..."
                },
                "toilets/disposal": {
                    "label": "Desecho",
                    "options": {
                        "bucket": "Cubeta",
                        "chemical": "Químico",
                        "flush": "Descarga",
                        "pitlatrine": "Pozo/Letrina"
                    }
                },
                "toll": {
                    "label": "Peaje"
                },
                "tomb": {
                    "label": "Tipo"
                },
                "tourism": {
                    "label": "Tipo"
                },
                "tourism_attraction": {
                    "label": "Turismo"
                },
                "tower/construction": {
                    "label": "Construcción",
                    "placeholder": "Guía de alambre, enrejada, oculta/disfrazada, ..."
                },
                "tower/type": {
                    "label": "Tipo"
                },
                "tracktype": {
                    "label": "Tipo de pista",
                    "options": {
                        "grade1": "Sólido: pavimentada o de superficie compacta y dura",
                        "grade2": "Mayormente sólido: grava/roca con algún material suave mezclado",
                        "grade3": "Mezcla pareja de materiales duros y blandos",
                        "grade4": "Mayormente Suave: tierra/arena/césped con algún un material duro mezclado",
                        "grade5": "Suave: tierra/arena/césped"
                    },
                    "placeholder": "Sólido, mayormente sólido, suave..."
                },
                "trade": {
                    "label": "Tipo"
                },
                "traffic_calming": {
                    "label": "Tipo"
                },
                "traffic_signals": {
                    "label": "Tipo"
                },
                "traffic_signals/direction": {
                    "label": "Dirección",
                    "options": {
                        "backward": "Hacia atrás",
                        "both": "Ambos / Todos",
                        "forward": "Adelante"
                    }
                },
                "trail_visibility": {
                    "label": "Visibilidad de la senda",
                    "options": {
                        "bad": "Malo: no hay marcadores, sendero a veces invisible / sin caminos",
                        "excellent": "Excelente: sendero sin ambigüedades o marcadores en todas partes",
                        "good": "Bueno: marcadores visibles, a veces requiere buscar",
                        "horrible": "Horrible: a menudo sin camino, requiere algunas habilidades de orientación",
                        "intermediate": "Intermedio: pocos marcadores, sendero mayormente visible",
                        "no": "No: sin caminos, requiere excelentes habilidades de orientación"
                    },
                    "placeholder": "Excelente, bueno, malo..."
                },
                "transformer": {
                    "label": "Tipo",
                    "options": {
                        "auto": "Autotransformador",
                        "auxiliary": "Auxiliar",
                        "converter": "Convertidor",
                        "distribution": "Distribución",
                        "generator": "Generador",
                        "phase_angle_regulator": "Regulador de ángulo de fase",
                        "traction": "Tracción",
                        "yes": "Desconocido"
                    }
                },
                "trees": {
                    "label": "Árboles"
                },
                "tunnel": {
                    "label": "Tipo",
                    "placeholder": "Predeterminado"
                },
                "usage_rail": {
                    "label": "Tipo de uso",
                    "options": {
                        "branch": "Ramal",
                        "industrial": "Industrial",
                        "main": "Principal",
                        "military": "Militar",
                        "test": "Prueba",
                        "tourism": "Turismo"
                    }
                },
                "vending": {
                    "label": "Tipos de bienes"
                },
                "visibility": {
                    "label": "Visibilidad",
                    "options": {
                        "area": "Más de 20 m (65 ft)",
                        "house": "Hasta 5 m (16 ft)",
                        "street": "5 a 20 m (16 a 65 ft)"
                    }
                },
                "volcano/status": {
                    "label": "Estado del volcán",
                    "options": {
                        "active": "Activo",
                        "dormant": "Latente",
                        "extinct": "Extinto"
                    }
                },
                "volcano/type": {
                    "label": "Tipo de volcán",
                    "options": {
                        "scoria": "Escoria",
                        "shield": "Escudo",
                        "stratovolcano": "Estratovolcán"
                    }
                },
                "voltage": {
                    "label": "Voltaje"
                },
                "voltage/primary": {
                    "label": "Voltaje primario"
                },
                "voltage/secondary": {
                    "label": "Voltaje secundario"
                },
                "voltage/tertiary": {
                    "label": "Voltaje terciario"
                },
                "wall": {
                    "label": "Tipo"
                },
                "water": {
                    "label": "Tipo"
                },
                "water_point": {
                    "label": "Punto de agua"
                },
                "waterway": {
                    "label": "Tipo"
                },
                "website": {
                    "label": "Sitio web",
                    "placeholder": "http://ejemplo.com/"
                },
                "wetland": {
                    "label": "Tipo"
                },
                "wheelchair": {
                    "label": "Acceso en silla de ruedas"
                },
                "wholesale": {
                    "label": "Venta al por mayor"
                },
                "width": {
                    "label": "Ancho (metros)"
                },
                "wikipedia": {
                    "label": "Wikipedia"
                },
                "windings": {
                    "label": "Bobinas",
                    "placeholder": "1, 2, 3..."
                },
                "windings/configuration": {
                    "label": "Configuración de bobinas",
                    "options": {
                        "delta": "Delta",
                        "leblanc": "Leblanc",
                        "open": "Abierto",
                        "open-delta": "Delta abierto",
                        "scott": "Scott",
                        "star": "Estrella / Wye",
                        "zigzag": "Zig Zag"
                    }
                }
            },
            "presets": {
                "address": {
                    "name": "Dirección",
                    "terms": "dirección, altura, domicilio, residencia"
                },
                "advertising/billboard": {
                    "name": "Panel publicitario",
                    "terms": "panel, cartel, cartelera, valla, publicitario, publicidad"
                },
                "advertising/column": {
                    "name": "Columna publicitaria",
                    "terms": "Columna publicitaria, publicidad, cartel, propaganda"
                },
                "aerialway": {
                    "name": "Transporte por cable"
                },
                "aerialway/cable_car": {
                    "name": "Teleférico",
                    "terms": "teleférico, telecabina"
                },
                "aerialway/chair_lift": {
                    "name": "Telesilla",
                    "terms": "telesilla, aerosilla"
                },
                "aerialway/drag_lift": {
                    "name": "Telesquí de superficie",
                    "terms": "elevador, remonta pendientes, telesquí, esquí, deslizador, snowboarder"
                },
                "aerialway/gondola": {
                    "name": "Teleférico",
                    "terms": "telecabina, telesilla"
                },
                "aerialway/goods": {
                    "name": "Elevador por cable de mercancías",
                    "terms": " producto, mercancía, artículo, mercadería, carga, material, elevador, remonte"
                },
                "aerialway/magic_carpet": {
                    "name": "Ascensor de alfombra mágica",
                    "terms": "alfombra mágica, alfombra rodante, cinta transportadora"
                },
                "aerialway/mixed_lift": {
                    "name": "Telesquí híbrido",
                    "terms": "telemix, mixto, híbrido, telesilla, teleférico, chondola, telecombi"
                },
                "aerialway/platter": {
                    "name": "Ascensor de plato",
                    "terms": "ascensor de plato, plato de elevación, tele esquí, telesquí"
                },
                "aerialway/pylon": {
                    "name": "Pilona de transporte por cable",
                    "terms": "pilar, pilona, columna, poste, soporte"
                },
                "aerialway/rope_tow": {
                    "name": "Ascensor de remolque de cuerda",
                    "terms": "ascensor de remolque de cuerda, cable de remolque, cuerda de remolque"
                },
                "aerialway/station": {
                    "name": "Estación de remonte"
                },
                "aerialway/t-bar": {
                    "name": "Ascensor T-bar",
                    "terms": "andarivel de arrastre, telesquí, remonta pendientes, T-bar"
                },
                "aeroway": {
                    "name": "Aerovía"
                },
                "aeroway/aerodrome": {
                    "name": "Aeropuerto",
                    "terms": "aeropuerto, aeródromo, base aérea, campo de aviación, terminal aérea, avión, aeronave"
                },
                "aeroway/apron": {
                    "name": "Plataforma de estacionamiento",
                    "terms": "plataforma, vía de estacionamiento"
                },
                "aeroway/gate": {
                    "name": "Puerta de embarque",
                    "terms": "puerta, embarque, salida, aeropuerto"
                },
                "aeroway/hangar": {
                    "name": "Hangar",
                    "terms": "hangar, cobertizo, aéreo, aeronáutico, aviación, aeronaves, militar, taller de reparación, taller de mantenimiento"
                },
                "aeroway/helipad": {
                    "name": "Helipuerto",
                    "terms": "helipuerto, pista de aterrizaje para helicópteros, pista de despegue para helicópteros, helicóptero"
                },
                "aeroway/runway": {
                    "name": "Pista de aterrizaje",
                    "terms": "pista, pista de aterrizaje, pista de despegue"
                },
                "aeroway/taxiway": {
                    "name": "Pista de rodaje",
                    "terms": "pista, pista de carreteo, pista de rodaje, pista de taxeo, calle de rodaje"
                },
                "aeroway/terminal": {
                    "name": "Terminal de aeropuerto",
                    "terms": "terminal, pasajeros, aeropuerto"
                },
                "allotments/plot": {
                    "name": "Parcela comunitaria",
                    "terms": "jardín, huerto, huerta, comunitario, comunal, vecindad, huerto urbano, área, terreno, zona"
                },
                "amenity": {
                    "name": "Servicio"
                },
                "amenity/animal_boarding": {
                    "name": "Alojamiento de animales",
                    "terms": "animal, animales, mascotas, animales domésticos, hotel, guardería, cuidado, alojamiento, gato, perro, caballo, gallina, reptiles, tortuga, peces, anfibios, pájaros, roedores"
                },
                "amenity/animal_breeding": {
                    "name": "Criadero de animales",
                    "terms": "crianza, criadero, animal, animales, mascotas, gato, vaca, perro, caballo, gallina, reptiles, tortuga, peces, anfibios, pájaros, roedores"
                },
                "amenity/animal_shelter": {
                    "name": "Refugio de animales",
                    "terms": "refugio, albergue, adopción, cuidado, rescate, animal, animales, mascotas, gato, perro, caballo, gallina, reptiles, tortuga, peces, anfibios, pájaros, roedores"
                },
                "amenity/arts_centre": {
                    "name": "Centro de Arte",
                    "terms": "Centro de arte, centro de bellas artes"
                },
                "amenity/atm": {
                    "name": "Cajero automático",
                    "terms": "cajero automático, retiro, dinero, efectivo, banco"
                },
                "amenity/bank": {
                    "name": "Banco",
                    "terms": "banco, bancario, cooperativa de ahorro y crédito, cooperativa de crédito, financiera, entidad bancaria"
                },
                "amenity/bar": {
                    "name": "Bar",
                    "terms": "bar, pub, tasca, cantina, taberna, barra"
                },
                "amenity/bbq": {
                    "name": "Asador/Parrilla",
                    "terms": "barbacoa, asador, parrilla, churrasquería"
                },
                "amenity/bench": {
                    "name": "Banco / Asiento",
                    "terms": "asiento,banco,banquillo,banqueta,banca"
                },
                "amenity/bicycle_parking": {
                    "name": "Aparcamiento de bicicletas",
                    "terms": "bicicleta, bici, aparcamiento, parking, estacionamiento, parqueadero, parqueo, parqueadero de bicicletas, estacionamiento de bicicletas, parqueo de motocicletas"
                },
                "amenity/bicycle_rental": {
                    "name": "Alquiler de bicicletas",
                    "terms": "alquiler, renta, préstamo, flete, bici, bicicleta"
                },
                "amenity/bicycle_repair_station": {
                    "name": "Puesto de reparación de bicicletas",
                    "terms": "reparación, estación, puesto, bicicletería, taller, bicicleta, bici, cadena, bomba, inflador"
                },
                "amenity/biergarten": {
                    "name": "Bar al aire libre",
                    "terms": "cerveza, bar, terraza, jardín, al aire libre, biergarten"
                },
                "amenity/boat_rental": {
                    "name": "Alquiler de barcos",
                    "terms": "alquiler de botes"
                },
                "amenity/bureau_de_change": {
                    "name": "Cambio de moneda",
                    "terms": "cambio de divisas, dinero, divisas, banco, monedas, billetes, dolares, euros, libras, yenes, casa de cambio, moneda extranjera"
                },
                "amenity/bus_station": {
                    "name": "Estación / Terminal de bus"
                },
                "amenity/cafe": {
                    "name": "Cafetería",
                    "terms": "café, cafetería, té, salón de té, casa de té, bar, restaurante"
                },
                "amenity/car_pooling": {
                    "name": "Automóvil compartido",
                    "terms": "car pool, car pooling, transporte, automóvil, vehículo, auto, carro, coche, compartido, "
                },
                "amenity/car_rental": {
                    "name": "Alquiler de automóviles",
                    "terms": "alquiler de automóviles, rent a car, alquiler de coches, alquiler de autos, arrendamiento de autos, renta de coches, renta de carros"
                },
                "amenity/car_sharing": {
                    "name": "Automóvil compartido",
                    "terms": "automóvil compartido, auto compartido, carpool"
                },
                "amenity/car_wash": {
                    "name": "Lavado de automóviles",
                    "terms": "lavadero, lavado, autolavado, lavaautos, lavadero de automóviles, túnel de lavado, tren de lavado, lavadero de carros"
                },
                "amenity/casino": {
                    "name": "Casino",
                    "terms": "casino, azar, casa de juego, ruleta, black jack, póquer, tragamoneda"
                },
                "amenity/charging_station": {
                    "name": "Estación de carga para vehículos eléctricos",
                    "terms": "recarga, electricidad, eléctrico, estación de carga para vehículo eléctrico, punto de recarga, electrolinera"
                },
                "amenity/childcare": {
                    "name": "Guardería/Cuidado de niños",
                    "terms": "bebés, niños, niñas, infantil, guardería, cuidado, guardería infantil, cuidado infantil"
                },
                "amenity/cinema": {
                    "name": "Cine",
                    "terms": "cine, sala de cine, cinema, cinematógrafo, cinemateca, película, film, filme, vídeo"
                },
                "amenity/clinic": {
                    "name": "Clínica",
                    "terms": "clínica, centro médico, consultorio médico, centro de salud"
                },
                "amenity/clinic/abortion": {
                    "name": "Clínica de aborto",
                    "terms": "aborto, abotar, interrupción, embarazo, interrupción del embarazo, clínica de aborto, clínica de aborto"
                },
                "amenity/clinic/fertility": {
                    "name": "Clínica de fertilidad",
                    "terms": "clínica de fertilidad, clínica de fertilidad, fertilidad, reproducción, esperma, ovulación, ovulación, clínica de reproducción"
                },
                "amenity/clock": {
                    "name": "Reloj",
                    "terms": "cronómetro"
                },
                "amenity/college": {
                    "name": "Terreno de centro educativo superior no universitario",
                    "terms": "formación profesional, escuela profesional, educación terciaria, post-bachillerato, ciclo formativo de grado superior, FP, conservatorio, Terciario, superior, no universitario, terreno, área, area, suelo, instituto"
                },
                "amenity/community_centre": {
                    "name": "Centro Comunitario",
                    "terms": "Centro de la Comunidad, Centro Comunitario"
                },
                "amenity/compressed_air": {
                    "name": "Aire comprimido",
                    "terms": "Aire comprimido"
                },
                "amenity/courthouse": {
                    "name": "Juzgado",
                    "terms": "palacio de justicia, juzgado, corte judicial, corte, oficina judicial, tribunal, magistratura, judicatura, audiencia, justicia"
                },
                "amenity/coworking_space": {
                    "name": "Espacio de trabajo compartido"
                },
                "amenity/crematorium": {
                    "name": "Crematorio",
                    "terms": "cremación, cenizas de huesos, cementerio, horno crematorio, incineración, incinerar restos, incinerador, horno, funeral"
                },
                "amenity/dentist": {
                    "name": "Dentista",
                    "terms": "dentista, odontólogo"
                },
                "amenity/doctors": {
                    "name": "Doctor",
                    "terms": "médico, galeno, consultorio médico, ambulatorio médico, consulta médica"
                },
                "amenity/dojo": {
                    "name": "Academia de artes marciales",
                    "terms": "dojo, academia, artes marciales, karate, judo, taekwondo, kendo, ninjutsu, kung fu"
                },
                "amenity/drinking_water": {
                    "name": "Fuente de agua potable",
                    "terms": "agua,potable,bebible,fuente,manantial, fontana, fontanal, hontanar, venero, bebedero"
                },
                "amenity/driving_school": {
                    "name": "Escuela de conducción",
                    "terms": "autoescuela, escuela de manejo, escuela de conducción, automóviles, motocicletas, camiones, vehículos"
                },
                "amenity/embassy": {
                    "name": "Embajada",
                    "terms": "embajada,consulado,consul"
                },
                "amenity/fast_food": {
                    "name": "Comida rápida",
                    "terms": "comida rápida, comida chatarra, comida basura, comida preparada, platos preparados, comida en la calle, comida de paso, hamburguesa, hotdog, pancho, pollos fritos, tacos, papas fritas, pizza, choripán, sandwitch, bocadillos, salchipapas, burrito, sopaipillas, quesadilla, nachos, arepa"
                },
                "amenity/ferry_terminal": {
                    "name": "Estación / Terminal de ferry"
                },
                "amenity/fire_station": {
                    "name": "Estación de bomberos",
                    "terms": "Estación de Bomberos, Bomberos, parque de bomberos"
                },
                "amenity/food_court": {
                    "name": "Plaza de comida",
                    "terms": "patio de comida, almuerzo rápido, comida rápida, zona de comida, área de restaurantes, feria de comidas"
                },
                "amenity/fountain": {
                    "name": "Fuente o surtidor ornamental",
                    "terms": "fuente, chorro, surtidor ornamental"
                },
                "amenity/fuel": {
                    "name": "Gasolinera",
                    "terms": "gasolinera, surtidor, estación de servicio, combustible"
                },
                "amenity/grave_yard": {
                    "name": "Camposanto",
                    "terms": "cementerio, camposanto, necrópolis, sacramental, panteón"
                },
                "amenity/grit_bin": {
                    "name": "Contenedor de gravilla",
                    "terms": "depósito, contenedor, grava, gravilla, arena, arenilla, sal"
                },
                "amenity/hospital": {
                    "name": "Hospital",
                    "terms": "clínica, médico, doctor, sala de urgencias, sala de emergencias, salud, enfermería, hospital, institución, sanatorio, sanatorio, enfermería, quirófano, sala de espera, posta de salud, consultorio"
                },
                "amenity/hunting_stand": {
                    "name": "Puesto de caza",
                    "terms": "caza, puesto, caseta"
                },
                "amenity/ice_cream": {
                    "name": "Heladería",
                    "terms": "nevería, helado, sorbete, nieve, raspadillo, frozen, yogur, copas, tarta helada, postre"
                },
                "amenity/internet_cafe": {
                    "name": "Internet café",
                    "terms": "internet, terminales, cafe, cyber, cyber cafe, cybercafe, ciber, ciber café, cibercafé, juegos, juegos en red"
                },
                "amenity/kindergarten": {
                    "name": "Preescolar o jardín de infancia",
                    "terms": "preescolar, pre primaria, jardín de infancia, jardín de niños, kinder, parvulario, párvulos, educación inicial, jardín de infantes, jardín maternal"
                },
                "amenity/library": {
                    "name": "Biblioteca",
                    "terms": "biblioteca,archivo,filmoteca,hemeroteca"
                },
                "amenity/love_hotel": {
                    "name": "Hotel para parejas",
                    "terms": "hotel para parejas, parejas, telo, albergue transitorio, hotel alojamiento, motel"
                },
                "amenity/marketplace": {
                    "name": "Mercado",
                    "terms": "mercado, mercadillo, mercado público, plaza de mercado, feria"
                },
                "amenity/monastery": {
                    "name": "Área de Monasterio",
                    "terms": "área de monasterio, terreno de monasterio, monasterio, terreno sagrado, área religiosa"
                },
                "amenity/motorcycle_parking": {
                    "name": "Aparcamiento de motocicletas",
                    "terms": "motocicleta, moto, aparcamiento, parking, estacionamiento, parqueadero, parqueo, parqueadero de motocicletas, estacionamiento de motocicletas, parqueo de motocicletas"
                },
                "amenity/music_school": {
                    "name": "Escuela de música",
                    "terms": "conservatorio, academia, música, musica, musical, instrumentos musicales, escuela de música, academia de música, conservatorio de música"
                },
                "amenity/nightclub": {
                    "name": "Discoteca",
                    "terms": "discoteca, club nocturno, boliche"
                },
                "amenity/nursing_home": {
                    "name": "Residencia de ancianos"
                },
                "amenity/parking": {
                    "name": "Aparcamiento de automóviles",
                    "terms": "automóvil, auto, aparcamiento, parking, aparcadero, estacionamiento, garaje, parqueadero, parqueo, parqueadero de automóviles, estacionamiento de automóviles, parqueo de automóviles"
                },
                "amenity/parking_entrance": {
                    "name": "Entrada/Salida del garaje de aparcamiento",
                    "terms": "entrada, salida, coche, carro, auto, automóvil, vehículo, aparcamiento, parking, aparcadero, estacionamiento, garaje, parqueadero, parqueo"
                },
                "amenity/parking_space": {
                    "name": "Plaza de aparcamiento",
                    "terms": "lugar, zona, área, plaza, coche, carro, auto, automóvil, vehículo, aparcamiento, parking, aparcadero, estacionamiento, parqueadero, parqueo"
                },
                "amenity/pavilion": {
                    "name": "Pabellón",
                    "terms": "cobertizo, refugio, cubierta"
                },
                "amenity/pharmacy": {
                    "name": "Farmacia",
                    "terms": "farmacia,botica, laboratorio, apoteca, herbolario, medicamentos, remedios"
                },
                "amenity/place_of_worship": {
                    "name": "Lugar de culto",
                    "terms": "lugar de adoración, culto, oración, adoración, religión, templo"
                },
                "amenity/place_of_worship/buddhist": {
                    "name": "Templo budista",
                    "terms": "Templo Budista"
                },
                "amenity/place_of_worship/christian": {
                    "name": "Iglesia cristiana",
                    "terms": "templo, capilla, parroquia, santuario, ermita, oratorio, iglesia, oratorio, la iglesia"
                },
                "amenity/place_of_worship/hindu": {
                    "name": "Templo hindú",
                    "terms": "hindú, india, hinduismo, garbhargriha, mandu, mandir, culto, capilla, templo, santuario, sagrario, ermita"
                },
                "amenity/place_of_worship/jewish": {
                    "name": "Sinagoga",
                    "terms": "templo, aljama, sinagoga, judío, religión"
                },
                "amenity/place_of_worship/muslim": {
                    "name": "Mezquita",
                    "terms": "mezquita, morabito, rábida, musulmán, religión"
                },
                "amenity/place_of_worship/shinto": {
                    "name": "Santuario sintoísta",
                    "terms": "shinto, sintoísmo, shintoísmo, kami, koshitsu, jinja, shuha, minzoku, culto, capilla, templo, santuario, sagrario, ermita"
                },
                "amenity/place_of_worship/sikh": {
                    "name": "Templo Sij",
                    "terms": "sikh, sij, sijismo, india, gurudwara, culto, capilla, templo, santuario"
                },
                "amenity/place_of_worship/taoist": {
                    "name": "Templo Taoísta",
                    "terms": "taoísta, daoísta, taoísmo, daoísmo, china, filosofía, monasterio, culto, capilla, templo, santuario"
                },
                "amenity/planetarium": {
                    "name": "Planetario",
                    "terms": "planetario, observatorio, proyección, cuerpos celestes, estrellas, planetas, astronomía, universo"
                },
                "amenity/police": {
                    "name": "Policía",
                    "terms": "policía, policia, comisaría, comisaria, gendarmería, gendarmeria, cuartel, guardia civil, guardia municipal, prefectura, gna, pfa, psa"
                },
                "amenity/post_box": {
                    "name": "Buzón de correos",
                    "terms": "buzón, casillero, apartado, correo, carta, encomienda"
                },
                "amenity/post_office": {
                    "name": "Oficina postal",
                    "terms": "correo, oficina de correos, casa de correos, estafeta de correos"
                },
                "amenity/prison": {
                    "name": "Prisión / Cárcel",
                    "terms": "prisión, cárcel, carceleta, celda, penal, penitenciaria, presidio, reclusión, encierro, correccional, detención"
                },
                "amenity/pub": {
                    "name": "Pub",
                    "terms": "cervecería, pub, club, bar"
                },
                "amenity/public_bath": {
                    "name": "Baño público",
                    "terms": "baño público, baño de pies, aguas termales, fuente termal"
                },
                "amenity/public_bookcase": {
                    "name": "Biblioteca libre",
                    "terms": "biblioteca, estante, anaquel, libro, público, pública, libre, abierta"
                },
                "amenity/ranger_station": {
                    "name": "Estación de guardaparque",
                    "terms": "Estación de guardaparques, estación de guardabosques, guarda forestal, guardaparque, guardaparques, guardabosque, puesto de guardaparque"
                },
                "amenity/recycling": {
                    "name": "Contenedor de reciclaje",
                    "terms": "contenedor, tacho, reciclado, reciclaje, basura, lata, botella, vidrio, metal, papel"
                },
                "amenity/recycling_centre": {
                    "name": "Centro de reciclaje",
                    "terms": "reciclaje, acopio, basura, botella, lata, vidrio, desecho, chatarra, cartón"
                },
                "amenity/register_office": {
                    "name": "Oficina de registro"
                },
                "amenity/restaurant": {
                    "name": "Restaurante",
                    "terms": "restaurante, restorán, comedor, ambigú, bufé, mesón, taberna, comida, bebida, plaza de comida"
                },
                "amenity/sanitary_dump_station": {
                    "name": "Desecho de inodoro de casa rodante",
                    "terms": "desecho, inodoro, taza, letrina, baño, aseo, lavabo, casa rodante, autocaravana, motorhome"
                },
                "amenity/school": {
                    "name": "Escuela / Colegio",
                    "terms": "recinto escolar, escolar, escuela, colegio, centro educativo, unidad educativa, primaria, secundaria, secundario, instituto, institución educativa, academia, escuela elemental, preparatorio, liceo"
                },
                "amenity/scrapyard": {
                    "name": "Depósito de chatarra"
                },
                "amenity/shelter": {
                    "name": "Refugio",
                    "terms": "albergue, abrigo, amparo, asilo, cobertizo, garita, refugio"
                },
                "amenity/shower": {
                    "name": "Ducha",
                    "terms": "ducha, regadera, cuarto de aseo"
                },
                "amenity/smoking_area": {
                    "name": "Área de fumadores",
                    "terms": "Área de fumadores, area de fumadores, zona de fumadores, cigarrillo, humo"
                },
                "amenity/social_facility": {
                    "name": "Instalación social",
                    "terms": "Servicios sociales, Asistencia social, "
                },
                "amenity/social_facility/food_bank": {
                    "name": "Banco de alimentos",
                    "terms": "Banco de alimentos"
                },
                "amenity/social_facility/group_home": {
                    "name": "Residencia de la tercera edad",
                    "terms": "Hogar de mayores, ancianos, residencia, tercera edad"
                },
                "amenity/social_facility/homeless_shelter": {
                    "name": "Refugio para personas sin hogar",
                    "terms": "refugio social, refugio, comedor social, alberge, centro, vagabundo, indigente, homeless"
                },
                "amenity/social_facility/nursing_home": {
                    "name": "Hogar de ancianos",
                    "terms": "anciano, vejez, adultez, adulto mayor, 3ra edad, tercera edad, asilo, hogar, residencia, geriátrico, reposo, vida asistida, cuidado de ancianos"
                },
                "amenity/studio": {
                    "name": "Estudio de grabación",
                    "terms": "estudio, estudio de grabación"
                },
                "amenity/swimming_pool": {
                    "name": "Piscina"
                },
                "amenity/taxi": {
                    "name": "Parada de taxi",
                    "terms": "taxi, parada, acopio de taxis"
                },
                "amenity/telephone": {
                    "name": "Teléfono",
                    "terms": "teléfono, llamar, cabina telefónica"
                },
                "amenity/theatre": {
                    "name": "Teatro",
                    "terms": "teatro, anfiteatro, arte, cultura, escenografía, música, sonido, espectáculo, teatral"
                },
                "amenity/toilets": {
                    "name": "Baños",
                    "terms": "baño, baños, servicio, servicios, aseo, aseos, lavabo, tocador, inodoro, taza, letrina"
                },
                "amenity/townhall": {
                    "name": "Ayuntamiento / Municipalidad",
                    "terms": "ayuntamiento, alcaldía, municipio, municipalidad, municipal, concejo, consistorio, cabildo, gobierno local, gobierno municipal, alcalde, intendente, concejales, ediles, comuna, casa consistorial"
                },
                "amenity/university": {
                    "name": "Universidad",
                    "terms": "universidad, campus, colegio mayor, facultad, universitario, universitaria, claustro, postgrado, pregrado, educación profesional, educación superior"
                },
                "amenity/vending_machine": {
                    "name": "Máquina expendedora",
                    "terms": "máquina, expendedora, vendedora, distribuidor automático, aperitivos, bebidas, golosinas, cigarrillos, periódicos, revistas, refrescos, café, comida, chucherías, libros, sellos correo, billetes, transporte público, bebidas alcohólicas, tabaco"
                },
                "amenity/vending_machine/cigarettes": {
                    "name": "Máquina expendedora de cigarrillos",
                    "terms": "tabaco, cigarro, cigarrillo, pucho, expendedor"
                },
                "amenity/vending_machine/coffee": {
                    "name": "Máquina expendedora de café",
                    "terms": "Máquina expendedora de café, café, cafe"
                },
                "amenity/vending_machine/condoms": {
                    "name": "Máquina expendedora de condones",
                    "terms": "condones, condón, profiláctico, preservativo, expendedor"
                },
                "amenity/vending_machine/drinks": {
                    "name": "Máquina expendedora de bebidas",
                    "terms": "bebida, gaseosa, refresco, expendedor"
                },
                "amenity/vending_machine/electronics": {
                    "name": "Máquina expendedora de electrónica",
                    "terms": "Máquina expendedora de electrónica, cable, cargador, auricular, auriculares, teléfono, telefono, celular, tableta"
                },
                "amenity/vending_machine/elongated_coin": {
                    "name": "Máquina expendedora de monedas planas",
                    "terms": "Máquina expendedora de monedas planas, moneda, aplastar, alargar, aplanar, penique, recuerdo"
                },
                "amenity/vending_machine/excrement_bags": {
                    "name": "Máquina expendedora de bolsa para excrementos",
                    "terms": "excremento, caca, bolsa, expendedor"
                },
                "amenity/vending_machine/feminine_hygiene": {
                    "name": "Máquina expendedora de higiene femenina",
                    "terms": "Máquina expendedora de higiene femenina, maquina expendedora, condón, tampón, tampon, almohadilla, toallita, toalla, mujer, mujeres, productos de higiene menstrual, cuidado personal"
                },
                "amenity/vending_machine/food": {
                    "name": "Máquina expendedora de alimentos",
                    "terms": "Máquina expendedora de alimentos, comida, alimento, comestible, expendedora"
                },
                "amenity/vending_machine/fuel": {
                    "name": "Surtidor de combustible",
                    "terms": "Surtidor de combustible, gasolina, combustible, biodiesel, gnc"
                },
                "amenity/vending_machine/ice_cream": {
                    "name": "Máquina expendedora de helados",
                    "terms": "Máquina expendedora de helados, chocolate, helado, helado, paleta, vainilla"
                },
                "amenity/vending_machine/news_papers": {
                    "name": "Máquina expendedora de periódico"
                },
                "amenity/vending_machine/newspapers": {
                    "name": "Máquina expendedora de periódico",
                    "terms": "periódico, diario, semanario, revista"
                },
                "amenity/vending_machine/parcel_pickup_dropoff": {
                    "name": "Máquina expendedora recoger/dejar paquetes",
                    "terms": "paquete, encomienda, entrega, recojo, expendedor"
                },
                "amenity/vending_machine/parking_tickets": {
                    "name": "Máquina expendedora de boletos de aparcamiento",
                    "terms": "ticket, boleto, recibo, expendedor, coche, carro, auto, automóvil, vehículo, aparcamiento, parking, aparcadero, estacionamiento, garaje, parqueadero, parqueo"
                },
                "amenity/vending_machine/public_transport_tickets": {
                    "name": "Máquina expendedora del boleto de transporte",
                    "terms": "ticket, boleto, recibo, transporte público, autobús, bus, colectivo, micro, guagua, expendedor"
                },
                "amenity/vending_machine/stamps": {
                    "name": "Máquina expendedora del franqueo",
                    "terms": "Máquina expendedora del franqueo, correo, franqueo, sello, estampillas"
                },
                "amenity/vending_machine/sweets": {
                    "name": "Máquina expendedora de snacks",
                    "terms": "snack, bocadillo, refrigerio, botanas, expendedor"
                },
                "amenity/veterinary": {
                    "name": "Veterinario",
                    "terms": "veterinario, veterinaria, albéitar, mascotas, animales, perros, gatos"
                },
                "amenity/waste/dog_excrement": {
                    "name": "Recipiente para excremento de perro",
                    "terms": "basura, tacho, recipiente, caca, excremento, popo, perro"
                },
                "amenity/waste_basket": {
                    "name": "Papelera",
                    "terms": "papelera, papelero, cubo, contenedor, basura, papeles, deshecho, tacho"
                },
                "amenity/waste_disposal": {
                    "name": "Contenedor de residuos",
                    "terms": "residuo, basura, desperdicio, contenedor, depósito, basurero, contenedor de basuras, papelera"
                },
                "amenity/waste_transfer_station": {
                    "name": "Estación de transferencia de residuos",
                    "terms": "intercambio residuos, vertedero, basura, reciclaje, desecho, chatarra"
                },
                "amenity/water_point": {
                    "name": "Recarga de agua potable para autocaravanas",
                    "terms": "casa rodante, autocaravana, caravana, motorhome, camper, agua potable, agua, recarga"
                },
                "amenity/watering_place": {
                    "name": "Lugar con agua para animales",
                    "terms": "agua, animales, bebedero, estanque, posa"
                },
                "area": {
                    "name": "Área",
                    "terms": "superficie, extensión, espacio, zona, sector, campo, dominio, territorio, tierra, parcela, terreno"
                },
                "area/highway": {
                    "name": "Superficie de la carretera",
                    "terms": "superficie, revestimiento, cobertura"
                },
                "attraction/amusement_ride": {
                    "name": "Atracción de feria",
                    "terms": "atracción de feria, juego, juego de feria, juegos mecánicos, máquina de emociones mecanizada"
                },
                "attraction/animal": {
                    "name": "Animal",
                    "terms": "animal, atracción, parque temático, parque de animales, león, tigue, oso, zoológico"
                },
                "attraction/big_wheel": {
                    "name": "Noria",
                    "terms": "rueda de la fortuna, vuelta al mundo, viaje a la luna, rueda moscovita, rueda de chicago, rueda chicagua, rueda gigante, rueda feria, juego mecánico, juego de feria"
                },
                "attraction/bumper_car": {
                    "name": "Autos chocadores",
                    "terms": "autos, carros, coches, chocadores, choque, locos, chocones, autos chocadores, autos chocones, autos locos, juego mecánico, juego de feria"
                },
                "attraction/bungee_jumping": {
                    "name": "Saldo de bungee",
                    "terms": "salto, saltar, bungee, puenting, puente, benji, cuerda elástica, salto al vacío"
                },
                "attraction/carousel": {
                    "name": "Carrusel",
                    "terms": "carrusel, tiovivo, calesita, caballitos, juego mecánico, juego de feria"
                },
                "attraction/dark_ride": {
                    "name": "Paseo oscuro",
                    "terms": "viaje oscuro, tren fantasma, paseo guiado, juego de feria"
                },
                "attraction/drop_tower": {
                    "name": "Torre de caída",
                    "terms": "torre de caída, pilar de caída, juego mecánico, juego de feria"
                },
                "attraction/maze": {
                    "name": "Laberinto",
                    "terms": "Laberinto, parque temático, parque de diversiones"
                },
                "attraction/pirate_ship": {
                    "name": "Barco pirata",
                    "terms": "barco pirata, pirata, juego mecánico, juego de feria"
                },
                "attraction/river_rafting": {
                    "name": "Rafting de río",
                    "terms": "descenso, río, balsa, balsismo, canotaje, descenso rápidos, deporte extremo, "
                },
                "attraction/roller_coaster": {
                    "name": "Montaña rusa",
                    "terms": "montaña rusa, juego mecánico, juego de feria"
                },
                "attraction/train": {
                    "name": "Tren turístico",
                    "terms": "tren, ferrocarril, vagón, turismo, turístico"
                },
                "attraction/water_slide": {
                    "name": "Tobogán acuático",
                    "terms": "tobogán, resbaladilla, rodadero, resbalín, deslizadero, lizadero, agua"
                },
                "barrier": {
                    "name": "Barrera",
                    "terms": "barrera,valla, muro, tapia, seto, barda, bardal, vallado, cerca, empalizada, parapeto, verja, obstáculo, impedimento, oposición, inconveniente, estorbo"
                },
                "barrier/block": {
                    "name": "Bloque",
                    "terms": "bloque, piedra, pedrusco, monolito, obstáculo"
                },
                "barrier/bollard": {
                    "name": "Bolardo",
                    "terms": "bolardo, baliza, noray, amarre, horquilla, poste, obstáculo"
                },
                "barrier/border_control": {
                    "name": "Control fronterizo",
                    "terms": "control fronterizo, control de fronteras, gestión de fronteras, vigilancia de fronteras, frontera"
                },
                "barrier/cattle_grid": {
                    "name": "Paso canadiense",
                    "terms": "Paso con rejas para animales, paso canadiense, barrera canadiense, guardaganados, rejilla de retención"
                },
                "barrier/city_wall": {
                    "name": "Muralla de ciudad",
                    "terms": "muralla, muro, pared, murallón, fortificación, fortaleza, cercado, baluarte, contrafuerte"
                },
                "barrier/cycle_barrier": {
                    "name": "Barrera para bicicletas",
                    "terms": "Barrera para bicicletas, Barrera Ciclo"
                },
                "barrier/ditch": {
                    "name": "Zanja",
                    "terms": "zanja, trinchera, foso, fosa"
                },
                "barrier/entrance": {
                    "name": "Entrada / Apertura de barrera"
                },
                "barrier/fence": {
                    "name": "Cerca",
                    "terms": "valla, vallado, cercado, verja, alambrada, cerca"
                },
                "barrier/gate": {
                    "name": "Puerta",
                    "terms": "portón, abertura, pórtico, portillo, cancela, entrada, salida, paso, puerta, tranquera, verja, reja"
                },
                "barrier/hedge": {
                    "name": "Seto",
                    "terms": "cobertura, seto vivo, seto verde, defensa"
                },
                "barrier/kerb": {
                    "name": "Bordillo / Cordón",
                    "terms": "bordillo, borde de la banqueta, cuneta, sardinel, cordón de la vereda"
                },
                "barrier/kissing_gate": {
                    "name": "Puerta de ganado",
                    "terms": "puerta, seguridad, ganado, animales, control"
                },
                "barrier/lift_gate": {
                    "name": "Puerta levadiza",
                    "terms": "entrada, salida, paso, puerta, barrera, levadiza, pivote, acceso, control"
                },
                "barrier/retaining_wall": {
                    "name": "Muro de contención",
                    "terms": "muro, pared, contención, retención, prevención, espolón"
                },
                "barrier/stile": {
                    "name": "Escalera de paso",
                    "terms": "Peldaños en una valla, escalones de cerca, escalera de paso"
                },
                "barrier/toll_booth": {
                    "name": "Cabina de peaje",
                    "terms": "Cabina de peaje, peaje"
                },
                "barrier/wall": {
                    "name": "Muro",
                    "terms": "muro, murete, tapia, pared, paredón, tabique, muralla, piedra seca, pared en seco, pared seca, aparejo, barrera acústica, new jersey, gavión, erosión, muro de mar, dique marino, muro contra riadas, cortina, aparejo"
                },
                "boundary/administrative": {
                    "name": "Límite administrativo",
                    "terms": "frontera, límites"
                },
                "building": {
                    "name": "Edificio",
                    "terms": "edificio, inmueble, casa, vivienda, bloque, finca, edificación, fábrica, chalet"
                },
                "building/apartments": {
                    "name": "Apartamentos",
                    "terms": "apartamento, piso, vivienda, alojamiento, buhardilla, estudio, edificio, departamento, condominio"
                },
                "building/barn": {
                    "name": "Granero",
                    "terms": "Granero, hórreo, silo, depósito de cereal, troj"
                },
                "building/boathouse": {
                    "name": "Cobertizo para botes",
                    "terms": "cobertizo, botes "
                },
                "building/bungalow": {
                    "name": "Bungalow",
                    "terms": "bungalow, bungaló, búngalo, cabaña"
                },
                "building/bunker": {
                    "name": "Búnker"
                },
                "building/cabin": {
                    "name": "Cabaña",
                    "terms": "cabina, camarote"
                },
                "building/cathedral": {
                    "name": "Edificio catedral",
                    "terms": "catedral, iglesia"
                },
                "building/chapel": {
                    "name": "Edificio capilla",
                    "terms": "capilla, iglesia"
                },
                "building/church": {
                    "name": "Edificio iglesia",
                    "terms": "iglesia, templo"
                },
                "building/civic": {
                    "name": "Edificio cívico",
                    "terms": "Edificio cívico, edificio civico, cívico, civico, centro cívico, centro civico, ayuntamiento, biblioteca, piscina"
                },
                "building/college": {
                    "name": "Edificio educativo superior no universitario",
                    "terms": "edificio del instituto, edificio instituto, centro educativo, centro formativo"
                },
                "building/commercial": {
                    "name": "Edificio comercial",
                    "terms": "centro comercial, edificio comercial, tiendas"
                },
                "building/construction": {
                    "name": "Edificio en construcción",
                    "terms": "Edificio en construcción, edificio en obras, construcción, obra"
                },
                "building/detached": {
                    "name": "Casa independiente",
                    "terms": "Casa independiente, chalet"
                },
                "building/dormitory": {
                    "name": "Dormitorio",
                    "terms": "dormitorio, residencia universitaria"
                },
                "building/entrance": {
                    "name": "Entrada/Salida"
                },
                "building/farm": {
                    "name": "Casa de campo",
                    "terms": "Casa de campo, casa, campo, edificio agrícola, edificio agricola, agrícola, agricola, granja"
                },
                "building/farm_auxiliary": {
                    "name": "Edificio agrícola",
                    "terms": "edificio agrícola, edificio agricola, agrícola, agricola, granja"
                },
                "building/garage": {
                    "name": "Garaje privado",
                    "terms": "garaje,cochera"
                },
                "building/garages": {
                    "name": "Garajes",
                    "terms": "garajes, cocheras"
                },
                "building/grandstand": {
                    "name": "Tribuna",
                    "terms": "tribuna, gradas"
                },
                "building/greenhouse": {
                    "name": "Invernadero",
                    "terms": "Invernadero, Invernáculo"
                },
                "building/hospital": {
                    "name": "Edificio de hospital",
                    "terms": "hospital, sanatorio, centro de primeros auxilios, clínica, psiquiátrico"
                },
                "building/hotel": {
                    "name": "Edificio de hotel",
                    "terms": "Edificio hotelero, hotel"
                },
                "building/house": {
                    "name": "Casa",
                    "terms": "domicilio, hogar, vivienda, morada, residencia"
                },
                "building/hut": {
                    "name": "Choza",
                    "terms": "refugio, abrigo, vivac, choza, cabaña"
                },
                "building/industrial": {
                    "name": "Edificio industrial",
                    "terms": "fábrica,factoría, industria, manufactura, taller, empresa, explotación"
                },
                "building/kindergarten": {
                    "name": "Edificio de Preescolar / Jardín de infantes ",
                    "terms": "preescolar, parvulario, párvulos, jardín, jardín de infancia, jardín infantil, edificio, kinder"
                },
                "building/mosque": {
                    "name": "Edificio de la mezquita",
                    "terms": "Edificio de la mezquita, mezquita"
                },
                "building/public": {
                    "name": "Edificio público",
                    "terms": "edificio público, construcción, centro cultural, centro social, delegación"
                },
                "building/residential": {
                    "name": "Edificio residencial en bloques",
                    "terms": "bloque, monoblock, monoblocks"
                },
                "building/retail": {
                    "name": "Edificio de ventas al por menor",
                    "terms": "venta al por menor, venta al detalle"
                },
                "building/roof": {
                    "name": "Techo",
                    "terms": "tejado, techumbre, cubierta, techo"
                },
                "building/ruins": {
                    "name": "Edificio en ruinas",
                    "terms": "ruina, ruinas, restos"
                },
                "building/school": {
                    "name": "Edificio de escuela",
                    "terms": "Edificio colegio, edificio colegio, escuela, colegio"
                },
                "building/semidetached_house": {
                    "name": "Casa adosada o duplex",
                    "terms": "casa adosada, casa pareada, duplex"
                },
                "building/service": {
                    "name": "Edificio de servicio",
                    "terms": "edificio de servicio, servicio, maquinaria, bombas, transformadores"
                },
                "building/shed": {
                    "name": "Cobertizo",
                    "terms": "cobertizo, establo, tinglado, barraca"
                },
                "building/stable": {
                    "name": "Establo para caballos",
                    "terms": "cuadra, caballeriza, establo, caballo, yegua"
                },
                "building/stadium": {
                    "name": "Edificio del estadio",
                    "terms": "Edificio del estadio, estadio"
                },
                "building/static_caravan": {
                    "name": "Caravana estática",
                    "terms": "caravana, remolque, autocaravana, trailer, roulotte"
                },
                "building/temple": {
                    "name": "Edificio del templo",
                    "terms": "Edificio del templo, templo"
                },
                "building/terrace": {
                    "name": "Casas adosadas",
                    "terms": "Casas adosadas, casa pareada, viviendas en hilera, Bloques de casas"
                },
                "building/train_station": {
                    "name": "Estación de ferrocarril"
                },
                "building/transportation": {
                    "name": "Edificio de transporte público",
                    "terms": "Edificio de transporte público, transporte público, transporte publico, terminal"
                },
                "building/university": {
                    "name": "Edificio de universidad",
                    "terms": "universidad, facultad, escuela universitaria, colegio mayor"
                },
                "building/warehouse": {
                    "name": "Almacén",
                    "terms": "almacén, depósito, bodega, lonja, nave"
                },
                "camp_site/camp_pitch": {
                    "name": "Cancha de acampar",
                    "terms": "lugar, patio, cancha, terreno, camping, cámping, campamento, acampe, tienda, carpa, rv, motorhome, motor home, caravana, autocaravana, "
                },
                "circular": {
                    "name": "Glorieta / Círculo de tráfico"
                },
                "club": {
                    "name": "Clubs",
                    "terms": "asociación, logia, social, voluntariado, servicio, religioso, político, intercambio, cultural, deportivo, caridad, radio, arte, astronomía, juegos, ajedrez, bicicleta, cine, cocina, gastronomía, fan, anime, música, pesca, linux, caza, motocicletas, nudismo, veteranos"
                },
                "craft": {
                    "name": "Oficio",
                    "terms": "oficio, trabajo, artesanal, manual"
                },
                "craft/basket_maker": {
                    "name": "Fabricante de cestas",
                    "terms": "cestero, cesta, cestería, canastero, canasto, mimbrero, mimbre, artesanía"
                },
                "craft/beekeeper": {
                    "name": "Apicultor",
                    "terms": "apicultor, colmenero, abeja, panel, miel"
                },
                "craft/blacksmith": {
                    "name": "Herrero",
                    "terms": "herrero, herrería, herrajes, hierro, forja, herradura, fragua"
                },
                "craft/boatbuilder": {
                    "name": "Constructor de barco",
                    "terms": "barco, bote, lancha, canoa"
                },
                "craft/bookbinder": {
                    "name": "Encuadernador",
                    "terms": "encuadernador, empastador, libro"
                },
                "craft/brewery": {
                    "name": "Cervecería",
                    "terms": "cervecería, fábrica de cerveza, cerveza"
                },
                "craft/carpenter": {
                    "name": "Carpintero",
                    "terms": "carpintería, carpintero, ebanistería, ebanista, madera, maderero"
                },
                "craft/carpet_layer": {
                    "name": "Tapizador de alfombras",
                    "terms": "alfombra, tapete, moqueta, tapiz, tapicero"
                },
                "craft/caterer": {
                    "name": "Catering",
                    "terms": "abastecedor, proveedor, catering, cáterin, comida"
                },
                "craft/chimney_sweeper": {
                    "name": "Deshollinador",
                    "terms": "chimenea, fogón, hollín, limpiachimenea, limpieza de chimeneas"
                },
                "craft/clockmaker": {
                    "name": "Relojero",
                    "terms": "relojero, reloj, relojería"
                },
                "craft/confectionery": {
                    "name": "Confitero",
                    "terms": "confite, hacer confite, dulce, fabricación de dulces, caramelos duros, caramelos de goma, gomitas, chicles, regaliz, algodón de azúcar, chocolates, trufas de chocolate, grageas, dulce de azúcar, caramelos, toffees"
                },
                "craft/distillery": {
                    "name": "Destilería",
                    "terms": "alcohol, bebida, bourbon, licor, brandy, ginebra, hooch, mezcal, moonshine, ron, scotch, escocés, bebidas espirituosas, tequila, vodka, whiskey, whisky, pisco, aguardiente, gin, singani"
                },
                "craft/dressmaker": {
                    "name": "Modista",
                    "terms": "modista, costurera, sastre, diseñador, moda"
                },
                "craft/electrician": {
                    "name": "Electricista",
                    "terms": "electricista, iluminista, electricidad"
                },
                "craft/electronics_repair": {
                    "name": "Tienda de reparación de electrónicos",
                    "terms": "reparación, electrónica, electrónicos, centro de servicio de reparación, aparatos, equipos, compuradora, ordenador, portátil, laptop, radio, televisión, tv, teléfono, celular, cámara, vídeo, procesadoras, trituradoras, lavadoras, microondas, planchas, refrigeradores, monitores"
                },
                "craft/gardener": {
                    "name": "Jardinero",
                    "terms": "jardinero,  jardinería, jardín"
                },
                "craft/glaziery": {
                    "name": "Vidriería",
                    "terms": "vidriería, cristalero, vidriero"
                },
                "craft/handicraft": {
                    "name": "Artesano",
                    "terms": "artesano, artesanía, destreza manual, trabajos manuales"
                },
                "craft/hvac": {
                    "name": "Climatización",
                    "terms": "calefacción, ventilación, aire acondicionado, climatización"
                },
                "craft/insulator": {
                    "name": "Aislador",
                    "terms": "Aislante, aislador"
                },
                "craft/jeweler": {
                    "name": "Joyero"
                },
                "craft/key_cutter": {
                    "name": "Copista de llaves",
                    "terms": "cortador de llaves"
                },
                "craft/locksmith": {
                    "name": "Cerrajero"
                },
                "craft/metal_construction": {
                    "name": "Construcción metálica",
                    "terms": "metalúrgica, taller metálico, construcciones de metal, calderería,"
                },
                "craft/optician": {
                    "name": "Oculista"
                },
                "craft/painter": {
                    "name": "Pintor",
                    "terms": "Pintor"
                },
                "craft/photographer": {
                    "name": "Fotógrafo",
                    "terms": "fotógrafo, retratista"
                },
                "craft/photographic_laboratory": {
                    "name": "Laboratorio Fotográfico",
                    "terms": "Laboratorio fotográfico, fotografía"
                },
                "craft/plasterer": {
                    "name": "Yesero",
                    "terms": "yeso, albañil, obra, construcción"
                },
                "craft/plumber": {
                    "name": "Fontanero",
                    "terms": "fontanero, fontanería, plomero, plomería, desatascador, tubero"
                },
                "craft/pottery": {
                    "name": "Cerámica",
                    "terms": "cerámica, ceramista, alfarería, cantarería, alcaller, alfar"
                },
                "craft/rigger": {
                    "name": "Armador",
                    "terms": "Aparejador"
                },
                "craft/roofer": {
                    "name": "Techador",
                    "terms": "techador, techista, tejado, cubierta, encofrador"
                },
                "craft/saddler": {
                    "name": "Talabartero",
                    "terms": "guarnicionero, talabartero, guarnicería, cuero, artesanía de cuero"
                },
                "craft/sailmaker": {
                    "name": "Velero",
                    "terms": "Fabricante de velas, velero, barco"
                },
                "craft/sawmill": {
                    "name": "Aserradero",
                    "terms": "Aserradero"
                },
                "craft/scaffolder": {
                    "name": "Andamista",
                    "terms": "Andamio, monta andamios"
                },
                "craft/sculptor": {
                    "name": "Escultor",
                    "terms": "escultura, artista, cincelador, imaginero, tallista, modelista, mármol, piedra, busto, escultura"
                },
                "craft/shoemaker": {
                    "name": "Zapatero",
                    "terms": "zapatero, remendón, zapatería"
                },
                "craft/stonemason": {
                    "name": "Albañil",
                    "terms": "Albañil, Cantero, Enconfrador"
                },
                "craft/tailor": {
                    "name": "Sastre"
                },
                "craft/tiler": {
                    "name": "Solador",
                    "terms": "solador, alicatador, solar, alicatar, embaldosar, baldosas, azulejos, albañil, azulejista"
                },
                "craft/tinsmith": {
                    "name": "Hojalatero",
                    "terms": "hojalatero, soldador, metal"
                },
                "craft/upholsterer": {
                    "name": "Tapicero",
                    "terms": "Tapicero"
                },
                "craft/watchmaker": {
                    "name": "Relojero",
                    "terms": "relojero, reloj, pulsera, reloj de pulsera"
                },
                "craft/window_construction": {
                    "name": "Construcción de ventanas",
                    "terms": "Fabricación de ventanas"
                },
                "craft/winery": {
                    "name": "Bodega de vitivinicultura",
                    "terms": "Bodega, vitivinicultura"
                },
                "embankment": {
                    "name": "Terraplén",
                    "terms": "terraplén, terraplen, muro de contención"
                },
                "emergency/ambulance_station": {
                    "name": "Estación de ambulancias",
                    "terms": "Estación de ambulancia, ambulacias"
                },
                "emergency/defibrillator": {
                    "name": "Desfibrilador",
                    "terms": "desfibrilador, resucitador, reanimador, restablecedor, ritmo cardíaco"
                },
                "emergency/designated": {
                    "name": "Acceso de emergencia designado"
                },
                "emergency/destination": {
                    "name": "Acceso de emergencia como destino"
                },
                "emergency/fire_hydrant": {
                    "name": "Hidrante contra incendios",
                    "terms": "boca de incendio,hidrante de incendio, hidrante contra incendios"
                },
                "emergency/life_ring": {
                    "name": "Salvavidas",
                    "terms": "boya, boya salvavidas, anillo kisby, anillo kisby, boya perry"
                },
                "emergency/no": {
                    "name": "Acceso de emergencia no permitido"
                },
                "emergency/official": {
                    "name": "Acceso de emergencia oficial"
                },
                "emergency/phone": {
                    "name": "Teléfono de emergencias",
                    "terms": "Teléfono de emergencia, SOS"
                },
                "emergency/private": {
                    "name": "Acceso de emergencia privado"
                },
                "emergency/water_tank": {
                    "name": "Depósito de agua de emergencia",
                    "terms": "tanque de agua, cisterna, depósito, deposito"
                },
                "emergency/yes": {
                    "name": "Acceso de emergencia permitido"
                },
                "entrance": {
                    "name": "Entrada/Salida",
                    "terms": "Entrada,Salida"
                },
                "footway/crossing": {
                    "name": "Cruce de calle peatonal",
                    "terms": "cruce, calle, peatones, peatonal, cruce perpendicular entre aceras, vía peatonal sobre calle"
                },
                "footway/crossing-raised": {
                    "name": "Cruce de calle peatonal sobreelevado",
                    "terms": "Cruce de calle elevado, plano, lomo, velocidad, lento, resalto, resalte, tope"
                },
                "footway/crosswalk": {
                    "name": "Paso de peatones",
                    "terms": "cruce, paso, peatón, peatones, peatonal, cebra, cruce peatonal, paso de peatones, paso de cebra"
                },
                "footway/crosswalk-raised": {
                    "name": "Paso peatonal elevado",
                    "terms": "Paso peatonal elevado, plano, lomo, velocidad, lento, resalto, resalte, tope"
                },
                "footway/sidewalk": {
                    "name": "Acera",
                    "terms": "acera, paso, bordillo, anden, borde, peatonal, peatón, banqueta, vereda"
                },
                "ford": {
                    "name": "Vado",
                    "terms": "Vado, paso, cruce"
                },
                "golf/bunker": {
                    "name": "Búnker de arena",
                    "terms": "Recolector de arena, búnker, bunker, Trampa de arena, sand"
                },
                "golf/fairway": {
                    "name": "Fairway",
                    "terms": "canalizo, calle, fairway"
                },
                "golf/green": {
                    "name": "Putting Green",
                    "terms": "Putting Green, Green, verde"
                },
                "golf/hole": {
                    "name": "Hoyo de golf",
                    "terms": "Hoyo de golf, hoyo, hole"
                },
                "golf/lateral_water_hazard_area": {
                    "name": "Obstáculo de agua lateral",
                    "terms": "obstáculo, agua, golf"
                },
                "golf/lateral_water_hazard_line": {
                    "name": "Obstáculo de agua lateral",
                    "terms": "obstáculo, agua, golf"
                },
                "golf/rough": {
                    "name": "Rough",
                    "terms": "áspero, zona de matojos"
                },
                "golf/tee": {
                    "name": "Lugar de salida Tee",
                    "terms": "Tee, Tee Box, Zona del tee, lugar de salida"
                },
                "golf/water_hazard_area": {
                    "name": "Obstáculo de agua",
                    "terms": "obstáculo, agua, golf"
                },
                "golf/water_hazard_line": {
                    "name": "Obstáculo de agua",
                    "terms": "obstáculo, agua, golf"
                },
                "healthcare": {
                    "name": "Asistencia sanitaria",
                    "terms": "asistencia médica, atención médica, atención sanitaria, servicio de salud, seguro sanitario, caja, seguro privado, sistema de salud, clínica, doctor, consultorio, salud, institución, enfermo, cirugía, bienestar, salubridad, diagnóstico, enfermedad, lesiones, discapacidad, médicos, odontología, obstetricia, enfermería, optometría, audiología, psicología, laboratorio, fisoterapia, rehabilitación"
                },
                "healthcare/alternative": {
                    "name": "Medicina alternativa",
                    "terms": "medicina alternativa, acupuntura, antroposófico, kinesiología aplicada, aromaterapia, ayurveda, herbolario, homeopatía, hidroterapia, hipnosis, naturopatía, osteopatía, reflexología, reiki, shiatsu, tradicional, tuina, unani, medicina alterna"
                },
                "healthcare/alternative/chiropractic": {
                    "name": "Quiropráctico",
                    "terms": "Quiropráctico, dolor de espalda, espalda, columna"
                },
                "healthcare/audiologist": {
                    "name": "Audiólogo",
                    "terms": "Audiólogo, oído, audición, sonido"
                },
                "healthcare/birthing_center": {
                    "name": "Centro de parto",
                    "terms": "Centro de parto, bebé, parto, trabajo de parto, embarazo, nacimiento"
                },
                "healthcare/blood_donation": {
                    "name": "Centro de donación de sangre",
                    "terms": "banco de sangre, donación de sangre, transfusión de sangre, aféresis, plasmaféresis, plaquetoaféresis, donación de células madre"
                },
                "healthcare/hospice": {
                    "name": "Hospicio",
                    "terms": "Hospicio, enfermedad, terminal"
                },
                "healthcare/laboratory": {
                    "name": "Laboratorio médico",
                    "terms": "Laboratorio médico, laboratorio, análisis clínicos, analisis clinicos, análisis de sangre, analisis de sangre"
                },
                "healthcare/midwife": {
                    "name": "Partera",
                    "terms": "Partera, bebé, parto, trabajo de parto, embarazo, nacimiento"
                },
                "healthcare/occupational_therapist": {
                    "name": "Terapeuta ocupacional",
                    "terms": "Terapeuta ocupacional, terapeuta, terapia"
                },
                "healthcare/optometrist": {
                    "name": "Optometrista",
                    "terms": "Optometrista, ojo, vidrios, LASIK, lentes, visión"
                },
                "healthcare/physiotherapist": {
                    "name": "Fisioterapeuta",
                    "terms": "Fisioterapeuta, terapia, físico, fisico"
                },
                "healthcare/podiatrist": {
                    "name": "Podólogo",
                    "terms": "Podólogo, pie, pies, uñas"
                },
                "healthcare/psychotherapist": {
                    "name": "Psicoterapeuta",
                    "terms": "Psicoterapeuta, ansiedad, consejero, depresión, salud mental, mente, suicidio, terapeuta, terapia, counselor"
                },
                "healthcare/rehabilitation": {
                    "name": "Centro de rehabilitación",
                    "terms": "Centro de rehabilitación, rehabilitación, terapeuta, terapia"
                },
                "healthcare/speech_therapist": {
                    "name": "Fonoaudiólogo",
                    "terms": "fonoaudiologo, fonoaudiología, logopedia, habla, terapeuta, terapia, voz"
                },
                "highway": {
                    "name": "Carretera"
                },
                "highway/bridleway": {
                    "name": "Camino de herradura",
                    "terms": "camino de herradura, senda ecuestre, camino para caballos, pista ecuestre, ruta a caballo, caballo"
                },
                "highway/bus_guideway": {
                    "name": "Bus guiado",
                    "terms": "Autobús, autobus, bus, colectivo, guiado"
                },
                "highway/bus_stop": {
                    "name": "Parada / Plataforma de bus"
                },
                "highway/corridor": {
                    "name": "Pasillo interior",
                    "terms": "pasillo, corredor, interior, pasillo interior, corredor interior"
                },
                "highway/crossing": {
                    "name": "Paso de peatones",
                    "terms": "cruce, calle, peatones, peatonal, punto de cruce peatonal sobre calle"
                },
                "highway/crossing-raised": {
                    "name": "Cruce de calle elevado",
                    "terms": "Cruce de calle elevado, plano, lomo, velocidad, lento, resalto, resalte, tope"
                },
                "highway/crosswalk": {
                    "name": "Paso de cebra",
                    "terms": "cruce, paso, peatón, peatones, peatonal, cebra, cruce peatonal, paso de peatones, paso de cebra"
                },
                "highway/crosswalk-raised": {
                    "name": "Paso peatonal elevado",
                    "terms": "Paso peatonal elevado, plano, lomo, velocidad, lento, resalto, resalte, tope"
                },
                "highway/cycleway": {
                    "name": "Ciclovía",
                    "terms": "camino, senda, sendero, carril bici, bicisenda, ciclovía, ciclorruta, pista, ciclista, ciclismo, bicicleta, bici"
                },
                "highway/elevator": {
                    "name": "Ascensor",
                    "terms": "ascensor, elevador, montacargas"
                },
                "highway/footway": {
                    "name": "Sendero peatonal",
                    "terms": "camino, senda, sendero, peatón, peatonal, caminata, senderismo, hiking, pista, caminar"
                },
                "highway/give_way": {
                    "name": "Señal de ceda el paso",
                    "terms": "ceder el paso, dar el paso, señal, signo, cartel, detención"
                },
                "highway/living_street": {
                    "name": "Calle semipeatonal o residencial",
                    "terms": "calle, residencial, urbanización, calle residencial, semipeatonal, zona residencial, zona 30, vía compartida"
                },
                "highway/mini_roundabout": {
                    "name": "Minirotonda",
                    "terms": "rotonda, glorieta, giro"
                },
                "highway/motorway": {
                    "name": "Autopista",
                    "terms": "autopista, autovía, vía rápida"
                },
                "highway/motorway_junction": {
                    "name": "Salida de autopista",
                    "terms": "enlace, cruce de autopista, salida de autopista"
                },
                "highway/motorway_link": {
                    "name": "Enlace de autopista",
                    "terms": "enlace, acceso, autopista, autovía, salida"
                },
                "highway/passing_place": {
                    "name": "Lugar de paso",
                    "terms": "lugar de paso, parada, zona de descanso"
                },
                "highway/path": {
                    "name": "Sendero",
                    "terms": "vereda, sendero, senda, camino, vía, ramal, trocha, atajo, travesía, huella, rastro"
                },
                "highway/pedestrian_area": {
                    "name": "Área peatonal",
                    "terms": "área, area, centro, plaza, pasarela, peatón, peaton, peatonal"
                },
                "highway/pedestrian_line": {
                    "name": "Calle peatonal",
                    "terms": "peatón, peaton, peatonal, pasarela"
                },
                "highway/primary": {
                    "name": "Carretera primaria",
                    "terms": "carretera, camino, senda, calle, avenida, ruta, vía, primaria, primordial, principal, arteria"
                },
                "highway/primary_link": {
                    "name": "Enlace de carretera primaria",
                    "terms": "enlace carretera primaria, Enlace a carretera primaria, enlace a vía primaria"
                },
                "highway/raceway": {
                    "name": "Pista de carreras (automovilismo)",
                    "terms": "circuito, pista, carrera, competición, automovilismo, autódromo, formula uno, formula 1, karting, motocross, nascar, bicicross"
                },
                "highway/residential": {
                    "name": "Calle urbana",
                    "terms": "calle, avenida, ruta, vía, boulevar, bulevar, paseo, residencial, urbana, domiciliaria"
                },
                "highway/rest_area": {
                    "name": "Área de descanso",
                    "terms": "Área de descanso, apartadero"
                },
                "highway/road": {
                    "name": "Carretera desconocida",
                    "terms": "carretera, camino, senda, calle, avenida, ruta, vía, desconocida, temporal"
                },
                "highway/secondary": {
                    "name": "Carretera secundaria",
                    "terms": "carretera, camino, senda, calle, avenida, ruta, vía, secundaria"
                },
                "highway/secondary_link": {
                    "name": "Enlace de carretera secundaria",
                    "terms": "Enlace a carretera secundaria, Enlace de carretera secundaria"
                },
                "highway/service": {
                    "name": "Vía de servicio",
                    "terms": "camino, senda, calle, vía, servicio, callejón, pasaje, acceso, ingreso"
                },
                "highway/service/alley": {
                    "name": "Callejón",
                    "terms": "calle, callejón, calleja, callejuela, callizo, pasadizo, travesía"
                },
                "highway/service/drive-through": {
                    "name": "Ventanilla de autoservicio",
                    "terms": "ventanilla, autoservicio, autobanco, autofarmacia, servicio por ventanilla, ventanilla para auto"
                },
                "highway/service/driveway": {
                    "name": "Vía privada de entrada",
                    "terms": "calle, carril, avenida, carretera, vía de servicio, entrada, privada, acceso, garaje"
                },
                "highway/service/emergency_access": {
                    "name": "Acceso de emergencia",
                    "terms": "Acceso de emergencia"
                },
                "highway/service/parking_aisle": {
                    "name": "Pasillo de aparcamiento",
                    "terms": "pasillo, coche, carro, auto, automóvil, vehículo, aparcamiento, parking, aparcadero, estacionamiento, garaje, parqueadero, parqueo"
                },
                "highway/services": {
                    "name": "Área de servicio",
                    "terms": "área de servicios, área de descanso"
                },
                "highway/speed_camera": {
                    "name": "Radar de tráfico / Cámara de velocidad",
                    "terms": "cámara de velocidad, camara de velocidad, radar de velocidad, radares de tráfico, cámara, camara, radar, tráfico, trafico, trampa, cámara de policía de tráfico, cámara de luz roja, fotomulta, radar de foto,  cámara de carril de autobús, límite velocidad, control velocidad, radar, fotorradar"
                },
                "highway/steps": {
                    "name": "Escaleras",
                    "terms": "escalera, escalinata, grada, gradería, escala, escalerilla, peldaños, escalones"
                },
                "highway/stop": {
                    "name": "Señal de Alto / Stop",
                    "terms": "señal de detención, señal de parada, señal, stop, detención, parada, señal de stop, cartel"
                },
                "highway/street_lamp": {
                    "name": "Farola",
                    "terms": "farola, iluminación, alumbrado, alumbrado público, farol, lámpara, fanal"
                },
                "highway/tertiary": {
                    "name": "Carretera terciaria",
                    "terms": "carretera, camino, senda, calle, avenida, ruta, vía, terciaria, local"
                },
                "highway/tertiary_link": {
                    "name": "Enlace de carretera local",
                    "terms": "Enlace a carretera terciaria, Enlace a carretera local, Enlace de carretera local"
                },
                "highway/track": {
                    "name": "Pista o camino rural",
                    "terms": "camino, senda, sendero, calle, vía, pista, rural, forestal, agrícola, campo, sin mantenimiento, offroad, jeep, doble tracción, tractor, 4x4, atv, cuadrimotor, quadratrack, con huella"
                },
                "highway/traffic_mirror": {
                    "name": "Espejo de tráfico",
                    "terms": "espejo, convexo, cóncavo, curvo, redondo, circular, esférico, espejo de esquina, espejo de visibilidad, espejo de intersección"
                },
                "highway/traffic_signals": {
                    "name": "Semáforos",
                    "terms": "semáforo, semaforo, señal de tráfico, luces de tráfico, luces de señalización, luces de parado, señal, tráfico, tránsito, control"
                },
                "highway/trunk": {
                    "name": "Carretera principal",
                    "terms": "carretera, avenida, ruta, vía, ruta nacional, troncal, principal"
                },
                "highway/trunk_link": {
                    "name": "Enlace de carretera principal",
                    "terms": "Enlace principal, Enlace a carretera troncal"
                },
                "highway/turning_circle": {
                    "name": "Círculo de giro",
                    "terms": "círculo de giro, cul de sac"
                },
                "highway/turning_loop": {
                    "name": "Bucle de giro (Isla)",
                    "terms": "bucle de giro, cul-de-sac, cul de sac, calle sin salida, callejón sin salida"
                },
                "highway/unclassified": {
                    "name": "Camino menor / sin clasificación",
                    "terms": "carretera, camino, sendero, vía, menor, no clasificada, sin clasificación"
                },
                "historic": {
                    "name": "Lugar histórico",
                    "terms": "Lugar histórico, Sitio Histórico"
                },
                "historic/archaeological_site": {
                    "name": "Yacimiento arqueológico",
                    "terms": "sitio arqueológico, yacimiento arqueológico"
                },
                "historic/boundary_stone": {
                    "name": "Mojón fronterizo",
                    "terms": "mojón, piedra fronteriza"
                },
                "historic/castle": {
                    "name": "Castillo",
                    "terms": "castillo,castro,fuerte,torre"
                },
                "historic/memorial": {
                    "name": "Monumento conmemorativo",
                    "terms": "monumento conmemorativo, memorial, estatua, busto"
                },
                "historic/monument": {
                    "name": "Monumento grande",
                    "terms": "monumento, monolito, obelisco, pirámide, estatua, túmulo, panteón, mausoleo, menhir, dolmen"
                },
                "historic/ruins": {
                    "name": "Ruinas",
                    "terms": "restos, ruina, ruinas, vestigios, destruido"
                },
                "historic/tomb": {
                    "name": "Tumba",
                    "terms": "tumba, sepulcro, sepultura, mausoleo, muerte"
                },
                "historic/wayside_cross": {
                    "name": "Crucero",
                    "terms": "crucero, cruz, cruz de término, humilladero"
                },
                "historic/wayside_shrine": {
                    "name": "Santuario al borde del camino",
                    "terms": "santuario, sagrario, Ermita, Proskynetarion, proskynetaria, oratorio, lugar de culto, icono, figura, humilladero, virgen, virgencita"
                },
                "junction": {
                    "name": "Intersección vial",
                    "terms": "cruce, intersección, empalme, nudo, unión, intersección vial, crucero"
                },
                "landuse": {
                    "name": "Uso de suelo",
                    "terms": "uso de suelo, uso de la tierra, uso de tierras, explotación del suelo, utilización del suelo, uso del terreno, utilización del terreno, ocupación del suelo"
                },
                "landuse/allotments": {
                    "name": "Huerto comunitario",
                    "terms": "jardín, huerto, huerta, terreno, comunitario, comunal, vecindad, huerto urbano"
                },
                "landuse/aquaculture": {
                    "name": "Acuicultura",
                    "terms": "acuacultura, piscicultura, maricultura, ostricultura, carpicultura, salmonicultura, pez, pescado, crustáceos, algas, granja de peces, cría de peces, cría camarones, granja de ostras, cría de ostras, cultivo de algas"
                },
                "landuse/basin": {
                    "name": "Cuenca",
                    "terms": "cuenca, área con agua"
                },
                "landuse/brownfield": {
                    "name": "Terreno industrial abandonado",
                    "terms": "terreno, industrial, solar, descampado, tierra, baldío, baldio, abandonada, abandonado"
                },
                "landuse/cemetery": {
                    "name": "Cementerio",
                    "terms": "cementerio, necrópolis, muerte, panteón, ataúdes, criptas, féretros, mausoleos"
                },
                "landuse/churchyard": {
                    "name": "Campo santo",
                    "terms": "terreno santo, camposanto cementerio católico, muerte, ataúdes, criptas, féretros, mausoleos"
                },
                "landuse/commercial": {
                    "name": "Área comercial y oficinas",
                    "terms": "área comercial, área de oficinas, área de negocios, parques empresariales, área de venta de productos, área de servicios"
                },
                "landuse/construction": {
                    "name": "Área en construcción",
                    "terms": "construcción, obras, excavaciones, edificaciones, instalaciones"
                },
                "landuse/farm": {
                    "name": "Tierra de labranza"
                },
                "landuse/farmland": {
                    "name": "Tierra de cultivo",
                    "terms": "tierras de cultivo, tierras agrícolas, tierras de labranza, terreno agrícola, campo, chacra, chaco, agroagricultura"
                },
                "landuse/farmyard": {
                    "name": "Terreno de edificios agrarios",
                    "terms": "corral, redil, edificio granja, graneros, cobertizos, edificio agrario, casco de estancia, estancia, hacienda, cultivos, cultivar"
                },
                "landuse/forest": {
                    "name": "Plantación forestal",
                    "terms": "bosque, plantación, pinar, cultivo, plantío, sembrado, eucaliptal, explotación, árbol"
                },
                "landuse/garages": {
                    "name": "Terreno de garajes privados",
                    "terms": "terreno, garaje, almacenamiento"
                },
                "landuse/grass": {
                    "name": "Césped",
                    "terms": "pasto, hierba, césped, grama, zacate, franjas de separación, césped de parque"
                },
                "landuse/greenfield": {
                    "name": "Terreno en campo sin edificar",
                    "terms": "terreno, campo, urbanizable, construir, construcción"
                },
                "landuse/greenhouse_horticulture": {
                    "name": "Horticultura de invernadero",
                    "terms": "Horticultura de invernadero, flor, invernadero, horticultura, cultivar, vivero"
                },
                "landuse/harbour": {
                    "name": "Puerto",
                    "terms": "puerto, portuario, barco, embarcaciones"
                },
                "landuse/industrial": {
                    "name": "Área industrial",
                    "terms": "área industrial, parque industrial, industria, fábrica, área industrial, terreno industrial"
                },
                "landuse/industrial/scrap_yard": {
                    "name": "Depósito de chatarra",
                    "terms": "chatarra, coche, auto, vehículo, basura, metal, chatarra, naufragio, patio"
                },
                "landuse/industrial/slaughterhouse": {
                    "name": "Matadero",
                    "terms": "matadero, carne, carnicería, becerro, pollo, vaca, cerdo, aves de corral, corral"
                },
                "landuse/landfill": {
                    "name": "Relleno sanitario",
                    "terms": "relleno sanitario, relleno municipal, vertedero de basura, desperdicio, basurales, vertederos, tiraderos, basureros"
                },
                "landuse/meadow": {
                    "name": "Prado",
                    "terms": "prado, pradera, campo, mies, braniza, braña"
                },
                "landuse/military": {
                    "name": "Área militar",
                    "terms": "área militar, terreno militar, zona militar, base aérea, municiones, barracas, bunkers, control militar, base naval, zona de peligro, área peligrosa, sitio de explosión nuclear, oficinas militares, regimientos, polígonos de tiro, áreas de entrenamiento, liceos militares, cuarteles"
                },
                "landuse/military/airfield": {
                    "name": "Aeródromo militar",
                    "terms": "aeródromo, aeropuerto, campo de aviación, aeroparque, helipuerto, militar, ejército, fuerza aérea, marina, armada, fuerza naval"
                },
                "landuse/military/barracks": {
                    "name": "Cuartel",
                    "terms": "barracas, albergue, tropa, soldados, militar, ejército, fuerza aérea, marina, armada, fuerza naval"
                },
                "landuse/military/bunker": {
                    "name": "Bunker militar",
                    "terms": "bombardeo, artillería, edificio, militar, ejército, fuerza aérea, marina, armada, fuerza naval"
                },
                "landuse/military/checkpoint": {
                    "name": "Punto de control",
                    "terms": "puesto de control, área restringida, control, militar, ejército, fuerza aérea, marina, armada, fuerza naval"
                },
                "landuse/military/danger_area": {
                    "name": "Área de peligro",
                    "terms": "zona de peligro, bombas, minas, munición, explosivo, militar, ejército, fuerza aérea, marina, armada, fuerza naval"
                },
                "landuse/military/naval_base": {
                    "name": "Base naval",
                    "terms": "base, buque naval, buque de guerra, buque militar, barco militar, puerto naval, submarino, anfibio, militar, ejército, fuerza aérea, marina, armada, fuerza naval"
                },
                "landuse/military/nuclear_explosion_site": {
                    "name": "Sitio de explosión nuclear",
                    "terms": "nuclear, atómica, explosión, detonación, bomba, sitio, área de prueba, prueba, zona de prueba, militar, ejército, fuerza aérea, marina, armada, fuerza naval"
                },
                "landuse/military/obstacle_course": {
                    "name": "Pista de obstáculos militar",
                    "terms": "entrenamiento, carrera de obstáculos, pista de comando, recorrido de obstáculos, militar, ejército, fuerza aérea, marina, armada, fuerza naval"
                },
                "landuse/military/office": {
                    "name": "Oficina militar",
                    "terms": "oficina, estación, centro, oficina de personal, reclutamiento, centro de reclutamiento, conscripción, militar, ejército, fuerza aérea, marina, armada, fuerza naval"
                },
                "landuse/military/range": {
                    "name": "Prácticas militares",
                    "terms": "práctica, polígono de tiro, área de tiro, zona de tiro, campo de tiro, tiro de pistola, galería de tiro, tiro al aire libre, militar, ejército, fuerza aérea, marina, armada, fuerza naval"
                },
                "landuse/military/training_area": {
                    "name": "Área de entrenamiento militar",
                    "terms": "área de pruebas, zona de pruebas, sitio de pruebas, tiro, disparo, prueba de armas, prueba táctica militar, tecnología militar, demostración de terreno, militar, ejército, fuerza aérea, marina, armada, fuerza naval"
                },
                "landuse/orchard": {
                    "name": "Huerta frutal",
                    "terms": "huerta, huerto, plantación frutal, terreno de frutas, cultivo de frutas, árboles frutales"
                },
                "landuse/plant_nursery": {
                    "name": "Vivero de plantas",
                    "terms": "vivero, invernadero, jardinería, plantas"
                },
                "landuse/quarry": {
                    "name": "Cantera",
                    "terms": "cantera, mina, extracción mineral, excavación, rocas"
                },
                "landuse/railway": {
                    "name": "Terreno ferroviario",
                    "terms": "corredor, pasillo, terreno, área, zona, ferroviaria, ferroviario, ferrocarril, tren"
                },
                "landuse/recreation_ground": {
                    "name": "Parque de recreación",
                    "terms": "recreación, diversión, zona verde, patio, terreno de juegos, juegos, área de recreación"
                },
                "landuse/religious": {
                    "name": "Área religiosa",
                    "terms": "terreno, religioso, religión, religion, monasterio, convento, seminario, casa de retiro, instituto religioso, capilla, templo, iglesia, lugar de oración, gruta"
                },
                "landuse/residential": {
                    "name": "Área residencial",
                    "terms": "área residencial, zona residencial, zona urbana, mancha urbana, urbanización, condominio"
                },
                "landuse/retail": {
                    "name": "Área de tiendas",
                    "terms": "comercios, tiendas, venta, minorista, al por menor, menudeo"
                },
                "landuse/vineyard": {
                    "name": "Viñedo",
                    "terms": "viña, viñedo, majuelo, parral"
                },
                "leisure": {
                    "name": "Ocio",
                    "terms": "zona, diversión, entretenimiento, pasatiempo, distracción, recreo, ocio, esparcimiento, tiempo libre"
                },
                "leisure/adult_gaming_centre": {
                    "name": "Centro de juegos para adultos",
                    "terms": "juego, videojuegos, azar, juegos de azar, máquinas de juego, salón de juegos"
                },
                "leisure/amusement_arcade": {
                    "name": "Sala de juegos recreativos",
                    "terms": "juegos, videojuegos, simuladores, máquinas, maquinas, pinball, fichines"
                },
                "leisure/beach_resort": {
                    "name": "Balneario",
                    "terms": "resort, complejo, playa, complejo de playa, balneario"
                },
                "leisure/bird_hide": {
                    "name": "Observatorio de aves",
                    "terms": "observatorio, refugio, ave, pájaro, vida silvestre, naturaleza"
                },
                "leisure/bleachers": {
                    "name": "Gradas",
                    "terms": "gradas, multitud, banco, deportes, soporte, asiento, asientos"
                },
                "leisure/bowling_alley": {
                    "name": "Pista de bolos",
                    "terms": "bowling, bolos, boliche, juego de bolos, pista de bowling, bolera"
                },
                "leisure/common": {
                    "name": "Tierras comunes -Reino Unido-",
                    "terms": "tierras comunales, terreno comunal, comunal, tierras comunes"
                },
                "leisure/dance": {
                    "name": "Salón de baile",
                    "terms": "sala de baile, pista de baile, baile de salón, bolero, conga, cha-cha-chá, fox-trot, mambo, son cubano, meregue, milonga, pasodoble, polka, rock and roll, rumba, swing, tango, vals, jive"
                },
                "leisure/dancing_school": {
                    "name": "Escuela de baile",
                    "terms": "escuela de baile, escuela de danza, academia de danza, baile, danza, escuela, taller, academia"
                },
                "leisure/dog_park": {
                    "name": "Parque canino",
                    "terms": "perro, can, parque de perros"
                },
                "leisure/firepit": {
                    "name": "Hoguera",
                    "terms": "fogata, hoguera"
                },
                "leisure/fitness_centre": {
                    "name": "Gimnasio",
                    "terms": "salud, gimnasio, gym, fitness, entrenamiento, ejercicio"
                },
                "leisure/fitness_centre/yoga": {
                    "name": "Estudio de yoga",
                    "terms": "estudio de yoga, centro de yoga, salón de yoga, clases de yoga,  local de yoga, yoga"
                },
                "leisure/fitness_station": {
                    "name": "Estación de gimnasia al aire libre",
                    "terms": "salud, gimnasio, entrenamiento, ejercicio, abierto, al aire libre, aeróbico"
                },
                "leisure/fitness_station/balance_beam": {
                    "name": "Barra de equilibrio para ejercicios",
                    "terms": "barra de equilibrio, equilibrio, tronco, ejercicios"
                },
                "leisure/fitness_station/box": {
                    "name": "Cajón para ejercicio",
                    "terms": "cajón, cajon, caja, ejercicio, gimnasio, salto, saltar"
                },
                "leisure/fitness_station/horizontal_bar": {
                    "name": "Barra horizontal para ejercicio",
                    "terms": "barra, mentón, barbilla, ejercicio, gimnasio,  pullup, pull up, dorsalera, dorsales"
                },
                "leisure/fitness_station/horizontal_ladder": {
                    "name": "barras trepadoras para ejercicio",
                    "terms": "barra, mentón, barbilla, ejercicio, gimnasio, escalera, barras de mono, mono, trapadoras, treparse, pullup, pull up"
                },
                "leisure/fitness_station/hyperextension": {
                    "name": "Estación de hiperextensión",
                    "terms": "espalda, ejercicio, extensión, gimnasio, silla romana"
                },
                "leisure/fitness_station/parallel_bars": {
                    "name": "Barras paralelas",
                    "terms": "barra, ejercicio, gimnasio"
                },
                "leisure/fitness_station/push-up": {
                    "name": "Estación para flexión de brazos",
                    "terms": "barra, ejercicio, gimnasio, flexiones, brazos"
                },
                "leisure/fitness_station/rings": {
                    "name": "Anillos para ejercicio",
                    "terms": "ejercicio, gimnasio, musculación, musculacion, pullup, pull up"
                },
                "leisure/fitness_station/sign": {
                    "name": "Cartel de instrucciones de ejercicio",
                    "terms": "ejercicio, gimnasio, cartel, señal, instrucciones"
                },
                "leisure/fitness_station/sit-up": {
                    "name": "Estación de abdominales",
                    "terms": "ejercicio, gimnasio, abdominales"
                },
                "leisure/fitness_station/stairs": {
                    "name": "Escaleras para ejercicio",
                    "terms": "ejercicio, gimnasio, step, escaleras"
                },
                "leisure/garden": {
                    "name": "Jardín",
                    "terms": "parque, parterre, vergel, floresta, huerto, rosaleda, jardín"
                },
                "leisure/golf_course": {
                    "name": "Campo de golf",
                    "terms": "Campo de golf, cancha de golf"
                },
                "leisure/hackerspace": {
                    "name": "Hacklab",
                    "terms": "hacklab, laboratorio hacker, hackspace, hackerspace, espacio de hacker, makerspace"
                },
                "leisure/horse_riding": {
                    "name": "Centro de equitación",
                    "terms": "equitación, cabalgar, cabalgatas, caballo, montar"
                },
                "leisure/ice_rink": {
                    "name": "Pista de hielo",
                    "terms": "pista de patinaje, pista de hielo, pista helada, patinaje sobre hielo"
                },
                "leisure/marina": {
                    "name": "Puerto deportivo",
                    "terms": "marina, puerto, embarcadero, puerto deportivo, dársena"
                },
                "leisure/miniature_golf": {
                    "name": "Mini golf",
                    "terms": "mini-golf, golf miniatura, golfito, minigolf"
                },
                "leisure/nature_reserve": {
                    "name": "Reserva natural",
                    "terms": "reserva natural, reserva ecológica, área protegida, conservación, preservación, natural"
                },
                "leisure/outdoor_seating": {
                    "name": "Área de asientos al exterior",
                    "terms": "al aire libre, jardín de cerveza, comedor, cafetería, restaurante, pub, bar, patio"
                },
                "leisure/park": {
                    "name": "Parque / Plaza verde",
                    "terms": "parque, plaza, plazuela, parque ecoturístico, área de recreación, bosque, jardín, jardin, hierba, pasto, verde, césped, cesped, prado, zonas verdes, juegos infantiles, jardín de recreo, arbolado"
                },
                "leisure/picnic_table": {
                    "name": "Mesa de picnic",
                    "terms": "mesa de picnic, mesa de parque"
                },
                "leisure/pitch": {
                    "name": "Cancha de juego",
                    "terms": "cancha, frontón, campo, pista, polideportivo, terreno de juego, juego, deporte"
                },
                "leisure/pitch/american_football": {
                    "name": "Campo de fútbol americano",
                    "terms": "cancha, campo, fútbol, football, americano, gridiron"
                },
                "leisure/pitch/baseball": {
                    "name": "Diamante de béisbol",
                    "terms": "campo de beisbol, béisbol, beisbol, baseball"
                },
                "leisure/pitch/basketball": {
                    "name": "Cancha de baloncesto",
                    "terms": "cancha de baloncesto, baloncesto, basketball, básquetbol"
                },
                "leisure/pitch/beachvolleyball": {
                    "name": "Cancha de voleibol de playa",
                    "terms": "voleibol, volibol, balonvolea, voley, pelota, arena, playa, playero, mar"
                },
                "leisure/pitch/boules": {
                    "name": "Cancha de bolos / bochas",
                    "terms": "bolera, bochas, bolos, cancha"
                },
                "leisure/pitch/bowls": {
                    "name": "Campo de bolos",
                    "terms": "bolos"
                },
                "leisure/pitch/cricket": {
                    "name": "Campo de críquet",
                    "terms": "campo de críquet, criquet, cricket"
                },
                "leisure/pitch/equestrian": {
                    "name": "Picadero",
                    "terms": "picadero, equitación, monta, caballos, arena"
                },
                "leisure/pitch/rugby_league": {
                    "name": "Campo de rugby liga",
                    "terms": "cancha, campo, liga, rugby, rugbi, fútbol rugby, rugby a 13, rugby league"
                },
                "leisure/pitch/rugby_union": {
                    "name": "Campo de rugby unión",
                    "terms": "cancha, campo, unión, rugby, rugbi, fútbol rugby, rugby a 15, rugby union"
                },
                "leisure/pitch/skateboard": {
                    "name": "Parque de patinaje",
                    "terms": "Parque de skate boarding, Skate Park, Skate-Park, Skate"
                },
                "leisure/pitch/soccer": {
                    "name": "Campo de fútbol",
                    "terms": "campo, cancha, fútbol, fulbito, balompie, football, soccer"
                },
                "leisure/pitch/table_tennis": {
                    "name": "Mesa de ping pong",
                    "terms": "mesa, ping pong, tenis de mesa, pimpón"
                },
                "leisure/pitch/tennis": {
                    "name": "Cancha de tenis",
                    "terms": "Pista de tenis, tenis, cancha de tenis"
                },
                "leisure/pitch/volleyball": {
                    "name": "Cancha de vóleibol",
                    "terms": "Pista de Voleibol, volleyball, vóleibol, balonvolea"
                },
                "leisure/playground": {
                    "name": "Zona de juegos",
                    "terms": "parque infantil, área de juegos, zona de juegos, juegos, infantil, niños, niñas, plaza, parque"
                },
                "leisure/resort": {
                    "name": "Complejo turístico",
                    "terms": "resort, estación turística, resort de destino, estación de esquí, balneario, estación de todo incluido, turismo"
                },
                "leisure/running_track": {
                    "name": "Pista de carrera (atletismo)",
                    "terms": "pista, circuito, carrera, atletismo, caminata, correr"
                },
                "leisure/sauna": {
                    "name": "Sauna",
                    "terms": "baño de vapor, baño turco, vapor, turco"
                },
                "leisure/slipway": {
                    "name": "Rampa para botes",
                    "terms": "Grada, rampa, rampa para botes"
                },
                "leisure/sports_centre": {
                    "name": "Complejo deportivo",
                    "terms": "centro de deporte, complejo deportivo, polideportivo, deporte, ejercicio"
                },
                "leisure/sports_centre/swimming": {
                    "name": "Natatorio",
                    "terms": "Natatorio, piscina, pileta, alberca"
                },
                "leisure/stadium": {
                    "name": "Estadio",
                    "terms": "estadio, cancha"
                },
                "leisure/swimming_pool": {
                    "name": "Piscina",
                    "terms": "piscina, natación, parque acuático, pileta"
                },
                "leisure/track": {
                    "name": "Pista de carrera (no motorizada)",
                    "terms": "pista, circuito, carrera, atletismo, caminata, correr, equestre, hipódromo, perro, bicicleta, caballo, galgo"
                },
                "leisure/water_park": {
                    "name": "Parque acuático",
                    "terms": "Parque acuático, parque de agua"
                },
                "line": {
                    "name": "Línea",
                    "terms": "línea, linea"
                },
                "man_made": {
                    "name": "Estructura artificial creada por el hombre",
                    "terms": "estructura, construcción, artificial, hecho, creado, construido, hombre"
                },
                "man_made/adit": {
                    "name": "Socavón",
                    "terms": "socavón, entrada, mina"
                },
                "man_made/antenna": {
                    "name": "Antena",
                    "terms": "antena, cable, alambre, parabólica, satelital"
                },
                "man_made/breakwater": {
                    "name": "Rompeolas",
                    "terms": "cortaolas, rompeolas, malecón"
                },
                "man_made/bridge": {
                    "name": "Puente",
                    "terms": "puente"
                },
                "man_made/chimney": {
                    "name": "Chimenea",
                    "terms": "chimenea, fogón, fuego"
                },
                "man_made/clearcut": {
                    "name": "Bosque talado",
                    "terms": "bosque talado, bosque, talado, tala, desmonte, madera, árbol"
                },
                "man_made/crane": {
                    "name": "Grúa",
                    "terms": "elevadora, cabria, cabrestante, trucha, pluma"
                },
                "man_made/cutline": {
                    "name": "Línea de corte forestal",
                    "terms": "cortafuegos, cortafuegos forestal, línea de corte, linea de corte"
                },
                "man_made/embankment": {
                    "name": "Terraplén"
                },
                "man_made/flagpole": {
                    "name": "Asta de bandera",
                    "terms": "mástil, mastil, asta de bandera, astabandera"
                },
                "man_made/gasometer": {
                    "name": "Gasómetro",
                    "terms": "gasómetro, gas, depósito, contenedor, tanque"
                },
                "man_made/groyne": {
                    "name": "Escollera",
                    "terms": "escollera, rompeola, espigón, espolón, erosión, playa"
                },
                "man_made/lighthouse": {
                    "name": "Faro",
                    "terms": "faro"
                },
                "man_made/mast": {
                    "name": "Mástil",
                    "terms": "mástil, palo, poste, asta, antena, difusión, telefonía celular, mástil de comunicación, guyed, torre de teléfono móvil, mástil de radio, televisión, mástil de transmisión"
                },
                "man_made/monitoring_station": {
                    "name": "Estación de monitoreo",
                    "terms": "Estación de monitoreo, monitoreo, clima, terremoto, sismología, aire, gps"
                },
                "man_made/observation": {
                    "name": "Torre de Observación",
                    "terms": "Torre de observación, torre de vigilancia"
                },
                "man_made/observatory": {
                    "name": "Observatorio",
                    "terms": "observatorio, mirador, observador, astronomía, telescopio"
                },
                "man_made/petroleum_well": {
                    "name": "Pozo de petróleo",
                    "terms": "pozo, petróleo, plataforma de perforación, torre de perforación, perforación de petróleo, plataforma petrolera"
                },
                "man_made/pier": {
                    "name": "Embarcadero",
                    "terms": "Pilote, Embarcadero, entarimado"
                },
                "man_made/pipeline": {
                    "name": "Tubería",
                    "terms": "tubería, cañería, caño, conducto, óleoducto, gasoducto"
                },
                "man_made/pumping_station": {
                    "name": "Estación de bombeo",
                    "terms": "estación de bombeo,  bomba, aguas residuales, aguas riego, aguas drenaje, agua potable, agua industrial, agua para energía, agua de lluvia, aguas servidas, aguas negras, aguas residuos urbanos, alcantarillado"
                },
                "man_made/silo": {
                    "name": "Silo",
                    "terms": "silo, contenedor, grano, maíz, trigo, granero"
                },
                "man_made/storage_tank": {
                    "name": "Tanque de almacenamiento",
                    "terms": "tanque, depósito, deposito, almacenamiento, líquido, gas, petróleo"
                },
                "man_made/surveillance": {
                    "name": "Vigilancia",
                    "terms": "vigilancia, observación, supervisión, cámara, control, seguridad, cctv"
                },
                "man_made/surveillance_camera": {
                    "name": "Cámara de vigilancia",
                    "terms": "vigilancia, cámara, seguridad, protección, matrícula, patente, reconocimiento automático, placas de autos, matrículas de autos, monitoreo, webcam, vídeo, guardia, circuito cerrado vídeo, cctv"
                },
                "man_made/survey_point": {
                    "name": "Punto geodésico",
                    "terms": "vértice geodésico, punto geodésico"
                },
                "man_made/tower": {
                    "name": "Torre",
                    "terms": "torre, mástil, edificio, estructura alta"
                },
                "man_made/wastewater_plant": {
                    "name": "Planta depuradora de aguas residuales",
                    "terms": "depuradora, depuración, aguas residuales, EDAR, PTAR, planta depuradora, saneamiento, planta de tratamiento de aguas residuales"
                },
                "man_made/water_tower": {
                    "name": "Torre de agua",
                    "terms": "Depósito de agua elevado, tanque de agua, tanque, torre de agua"
                },
                "man_made/water_well": {
                    "name": "Pozo de Agua",
                    "terms": "Pozo de Agua, agua en pozo"
                },
                "man_made/water_works": {
                    "name": "Planta potabilizadora de agua",
                    "terms": "potabilizadora, ETAP, planta potabilizadora, abastecimiento de agua, agua potable"
                },
                "man_made/watermill": {
                    "name": "Molino de agua",
                    "terms": "agua, hidráulico, caz, azud, aceña, rueda, turbina, paleta, molino, noria, moler"
                },
                "man_made/windmill": {
                    "name": "Molino de viento",
                    "terms": "viento, eólico, granja, rueda, molino, turbina, extraer agua, bombeo"
                },
                "man_made/works": {
                    "name": "Fábrica",
                    "terms": "factoría, manofactura, industria, taller, ensamblaje, planta, materia prima, fabricado, producción, fabricación, ingenio, procesadora, refinería, cervecería, azucarera"
                },
                "manhole": {
                    "name": "Pozo de inspección",
                    "terms": "Cubierta, tapa, agujero, alcantarillado, telecomunicaciones, pozo, sumidero, boca de alcantarilla, boca de inspección, pozo de registro, abertura, boca de acceso"
                },
                "manhole/drain": {
                    "name": "Desagüe pluvial",
                    "terms": "Cubierta, tapa, desagüe, agujero, pozo, lluvia, alcantarillado, tormenta, boca de tormenta, alcantarillado pluvial"
                },
                "manhole/telecom": {
                    "name": "Pozo de telecomunicaciones",
                    "terms": "telecomunicaciones, teléfono, pozo, boca de inspección, pozo de registro, abertura, boca de acceso"
                },
                "natural": {
                    "name": "Natural",
                    "terms": "natural, naturaleza, geológica, cubierta terrestre, vegetación"
                },
                "natural/bare_rock": {
                    "name": "Roca desnuda",
                    "terms": "roca, roca desnuda, roca descubierta, costa rocosa, montaña"
                },
                "natural/bay": {
                    "name": "Bahía",
                    "terms": "bahía, cala, ensenada, golfo, refugio, abrigo, rada, abra"
                },
                "natural/beach": {
                    "name": "Playa",
                    "terms": "playa, arenal, cala"
                },
                "natural/cave_entrance": {
                    "name": "Entrada de cueva",
                    "terms": "cueva, gruta, caverna, entrada de cueva"
                },
                "natural/cliff": {
                    "name": "Acantilado",
                    "terms": "acantilado, despeñadero, risco, precipicio, escarpadura, farallón, barranco"
                },
                "natural/coastline": {
                    "name": "Línea de costa",
                    "terms": "costa, litoral, playa, orilla, margen, línea de costa"
                },
                "natural/fell": {
                    "name": "Colina",
                    "terms": "colina, páramo, brezal, meseta"
                },
                "natural/glacier": {
                    "name": "Glaciar",
                    "terms": "glaciar, glaciares"
                },
                "natural/grassland": {
                    "name": "Pradera",
                    "terms": "prado, pradera, pradería, pastizal, pastos, herbazal, majada, dehesa"
                },
                "natural/heath": {
                    "name": "Brezal / Landa",
                    "terms": "brezal, landa, jaral, matorral, llanura, páramo, meseta, arenal, estepa, planicie, descampado, escajo, tojo"
                },
                "natural/mud": {
                    "name": "Lodo",
                    "terms": "lodo, barro, charco, pantano"
                },
                "natural/peak": {
                    "name": "Pico",
                    "terms": "pico, montaña, cresta, cima, cúspide, cumbre, picacho, aguja, alpes, corona, colina, monte"
                },
                "natural/reef": {
                    "name": "Arrecife",
                    "terms": "Arrecife, barrera, coral, océano, arena, cardumen"
                },
                "natural/ridge": {
                    "name": "Cresta",
                    "terms": "cresta, montaña, canto, cresta elevada"
                },
                "natural/saddle": {
                    "name": "Collado",
                    "terms": "collado,depresión,paso de montaña,portillo,punto de silla,abra, ensillada, cañada"
                },
                "natural/sand": {
                    "name": "Arena",
                    "terms": "arena, desierto. duna"
                },
                "natural/scree": {
                    "name": "Pedregal",
                    "terms": "Talud, Pedrero, pedregal, derrubio, zona de desprendimientos"
                },
                "natural/scrub": {
                    "name": "Matorrales",
                    "terms": "monte bajo, maleza, matorral, mata, monte, arbustos"
                },
                "natural/spring": {
                    "name": "Fuente / Manantial",
                    "terms": "Manantial, fuente, agua"
                },
                "natural/tree": {
                    "name": "Árbol",
                    "terms": "árbol, arbol, arbusto"
                },
                "natural/tree_row": {
                    "name": "Fila de árboles",
                    "terms": "hilera, fila, línea, árbol, árboles"
                },
                "natural/volcano": {
                    "name": "Volcán",
                    "terms": "volcán, lava, magma, ceniza, cráter"
                },
                "natural/water": {
                    "name": "Cuerpo de agua",
                    "terms": "río, agua, lago, laguna, albufera, ibón, estanque, embalse, pantano, balsa, cuerpo de agua, aguas, lámina de agua, poza de agua, charca"
                },
                "natural/water/lake": {
                    "name": "Lago",
                    "terms": "lago, laguna, ibón, lago pequeño, laguito"
                },
                "natural/water/pond": {
                    "name": "Estanque",
                    "terms": "estanque, poza de agua, lago de molino, lago de montaña, ibón, piscina natural, remanso, charca"
                },
                "natural/water/reservoir": {
                    "name": "Embalse",
                    "terms": "embalse, presa, represa, reservorio"
                },
                "natural/wetland": {
                    "name": "Pantano",
                    "terms": "Pantano, Humedal"
                },
                "natural/wood": {
                    "name": "Bosque natural",
                    "terms": "bosque, bosque natural, boscaje, frondosidad"
                },
                "noexit/yes": {
                    "name": "Sin salida",
                    "terms": "sin salida, fin de camino, fin de calle, callejón sin salida, final de carretera"
                },
                "office": {
                    "name": "Oficina",
                    "terms": "oficina, despacho, trabajo, salón"
                },
                "office/accountant": {
                    "name": "Oficina de contador",
                    "terms": "contador, contadora, contable"
                },
                "office/administrative": {
                    "name": "Oficina administrativa"
                },
                "office/adoption_agency": {
                    "name": "Agencia de adopción",
                    "terms": "adopción, adopcion, bebes, niños"
                },
                "office/advertising_agency": {
                    "name": "Agencia de publicidad",
                    "terms": "anuncio, agencia de publicidad, agencia publicitaria, publicidad, marketing"
                },
                "office/architect": {
                    "name": "Oficina de arquitecto",
                    "terms": "arquitecto, arquitectos, arquitecta, urbanista, arquitectura"
                },
                "office/association": {
                    "name": "Oficina de organización sin fines de lucro",
                    "terms": "organización sin ánimo de lucro, OSAL, organización sin fines de lucro, OSFL, organización no lucrativa, ONL, entidad sin ánimo de lucro, ESAL"
                },
                "office/charity": {
                    "name": "Oficina de beneficencia",
                    "terms": "caridad, beneficencia"
                },
                "office/company": {
                    "name": "Oficina corporativa",
                    "terms": "Oficina corporativa, empresa privada"
                },
                "office/coworking": {
                    "name": "Espacio de trabajo compartido",
                    "terms": "trabajo, oficina, coworking, cotrabajo, cooperativo, cooperación"
                },
                "office/educational_institution": {
                    "name": "Oficina de institución educativa",
                    "terms": "oficina, institución, educacional, enseñanza, docente, escolar, centro docente, centro educativo, académica"
                },
                "office/employment_agency": {
                    "name": "Agencia de empleo",
                    "terms": "empleo, desempleo, colocación, trabajo, ocupación, desocupación, INEM, agencia de colocación, oficina de empleo, agencia de trabajo, agencia de contratación"
                },
                "office/energy_supplier": {
                    "name": "Oficina de proveedor de energía",
                    "terms": "electricidad,energía,empresa de energía"
                },
                "office/estate_agent": {
                    "name": "Inmobiliaria",
                    "terms": "bienes raíces, inmobiliaria, inmueble, oficina"
                },
                "office/financial": {
                    "name": "Financiera",
                    "terms": "financiera, financiero, bancario"
                },
                "office/forestry": {
                    "name": "Oficina forestal",
                    "terms": "bosque, parque, guardabosques, guardaparques"
                },
                "office/foundation": {
                    "name": "Oficina de fundación",
                    "terms": "fundación, fundacion"
                },
                "office/government": {
                    "name": "Oficina de gobierno",
                    "terms": "Oficina gubernamental, oficina del gobierno"
                },
                "office/government/register_office": {
                    "name": "Registro civil",
                    "terms": "identificación, documento identidad, cédula identidad, nacimiento, defunsión, estado civil, registro personas, dirección registro, dirección nacional registro, servicio identificación"
                },
                "office/government/tax": {
                    "name": "Oficina de impuestos y rentas",
                    "terms": "autoridades fiscales, ingresos, impuestos, rentas, AFIP, AGIP, ARBA, DGR"
                },
                "office/guide": {
                    "name": "Oficina de turismo",
                    "terms": "turismo, guía de buceo, guía de montaña, guía de turismo"
                },
                "office/insurance": {
                    "name": "Aseguradora",
                    "terms": "aseguradora, seguro, oficina de seguros"
                },
                "office/it": {
                    "name": "Oficina de tecnología de la información",
                    "terms": "computadora, información, software, tecnología, tecnologia, informática, informatica"
                },
                "office/lawyer": {
                    "name": "Despacho de abogados",
                    "terms": "despacho, bufete, abogado, procurador, letrado, jurisconsulto, jurisperito, jurista, legista, oficina jurídica, bufete jurídico, despacho de abogados, oficina de abogados, estudio jurídico"
                },
                "office/lawyer/notary": {
                    "name": "Notaría"
                },
                "office/moving_company": {
                    "name": "Oficina de mudanzas",
                    "terms": "reubicación, mudanza, flete"
                },
                "office/newspaper": {
                    "name": "Oficina de periódicos",
                    "terms": "periódico, diario, semanario, revista"
                },
                "office/ngo": {
                    "name": "ONG",
                    "terms": "ONG, organización no gubernamental, Oficina de la ONG"
                },
                "office/notary": {
                    "name": "Escribanía / Notaría",
                    "terms": "notario, notaría, notaria, escribano, escribanía, escribania"
                },
                "office/physician": {
                    "name": "Médico"
                },
                "office/political_party": {
                    "name": "Partido político",
                    "terms": "Partido político, formación política, grupo político"
                },
                "office/private_investigator": {
                    "name": "Oficina de investigador privado",
                    "terms": "investigador privado, detective privado,"
                },
                "office/quango": {
                    "name": "Oficina ONG cuasiautónoma",
                    "terms": "ONG, no gubernamentales, organización, cuasi autónoma, cuasiautónoma"
                },
                "office/research": {
                    "name": "Oficina de investigación",
                    "terms": "oficina, despacho, laboratorio, departamento, centro, investigación"
                },
                "office/surveyor": {
                    "name": "Oficina de agrimensor",
                    "terms": "agrimensor, agrimensora, topógrafo, topografo, topógrafa, topografa, oficina"
                },
                "office/tax_advisor": {
                    "name": "Oficina de asesor impositivo",
                    "terms": "asesor impositivo, asesor tributario, asesor impositivo, asesor en asuntos contributivos, asesor de impuestos, consejero de impuestos, asesora fiscal, asesora tributaria, asesora de impuestos, consejero fiscal, asesora impositiva, consejera de impuestos, asesora en asuntos contributivos, impuestos, impositivo, contributivo, fiscal, tributoria, oficina"
                },
                "office/telecommunication": {
                    "name": "Oficina de telecomunicaciones",
                    "terms": "Oficina de telecomunicaciones, telecomunicaciones, telefónica"
                },
                "office/therapist": {
                    "name": "Oficina de terapeuta",
                    "terms": "terapia, terapeuta, fisioterapia"
                },
                "office/travel_agent": {
                    "name": "Agencia de viajes"
                },
                "office/water_utility": {
                    "name": "Oficina de servicios públicos de agua",
                    "terms": "servicio público, servicio publico, agua, saneamiento"
                },
                "piste": {
                    "name": "Pista/Sendero de ski",
                    "terms": "Pista de esquí"
                },
                "place": {
                    "name": "Lugar"
                },
                "place/city": {
                    "name": "Ciudad",
                    "terms": "urbe, capital, metrópoli, ciudad, núcleo urbano"
                },
                "place/farm": {
                    "name": "Granja"
                },
                "place/hamlet": {
                    "name": "Aldea",
                    "terms": "poblamiento, aldea, caserío, pueblecito, barrio, diseminado, asentamiento aislado"
                },
                "place/island": {
                    "name": "Isla",
                    "terms": "isla"
                },
                "place/islet": {
                    "name": "Islote",
                    "terms": "archipiélago, atolón, cayo, isla, islote, arrecife"
                },
                "place/isolated_dwelling": {
                    "name": "Vivienda aislada",
                    "terms": "Viviendas aisladas"
                },
                "place/locality": {
                    "name": "Paraje",
                    "terms": "paraje, rincón"
                },
                "place/neighbourhood": {
                    "name": "Barrio / Vecindario",
                    "terms": "barrio, vecindario, vecindad, urbanización, colonia"
                },
                "place/plot": {
                    "name": "Parcela",
                    "terms": "parcela, terreno, solar, lote"
                },
                "place/quarter": {
                    "name": "Sub-municipio / Barrio - Quarter",
                    "terms": "submunicipio, subdistrito, sector, cuadrante, delegación, localidad, barrio, vecindario, quarter"
                },
                "place/square": {
                    "name": "Plaza cívica",
                    "terms": "plaza"
                },
                "place/suburb": {
                    "name": "Municipio / Suburbio",
                    "terms": "municipio, división administrativa, division administrativa, burgo, delegación, delegacion, localidad"
                },
                "place/town": {
                    "name": "Pueblo / Ciudad pequeña",
                    "terms": "ciudad, pueblo, municipio"
                },
                "place/village": {
                    "name": "Población / Aldea",
                    "terms": "población, aldea, pueblo, poblado"
                },
                "playground/balance_beam": {
                    "name": "Barra de equilibrio para juegos",
                    "terms": "barra de equilibrio, equilibrio, tronco, juegos"
                },
                "playground/basket_spinner": {
                    "name": "Cesta giratoria",
                    "terms": "Cesta giratoria, rotador, giratorio"
                },
                "playground/basket_swing": {
                    "name": "Cesta columpio",
                    "terms": "Cesta columpio, columpio"
                },
                "playground/climbing_frame": {
                    "name": "Estructura para trepar",
                    "terms": "Estructura para trepar, trepar"
                },
                "playground/cushion": {
                    "name": "Colchón inflable",
                    "terms": "Colchón inflable, rebotar, saltar, salto, amortiguar, cojín, cojin"
                },
                "playground/horizontal_bar": {
                    "name": "Barra horizontal para juegos",
                    "terms": "Barra fija, horizonal, dolsalera, barra alta, juegos"
                },
                "playground/rocker": {
                    "name": "Mecedor elástico",
                    "terms": "Mecedor elástico, caballito, caballo, vaquita, vaca"
                },
                "playground/roundabout": {
                    "name": "Carrusel / Calesita",
                    "terms": "Carrusel, Calesita, tiovivo"
                },
                "playground/sandpit": {
                    "name": "Cajón de arena / Arenero",
                    "terms": "Arenero, cajón, cajon, arena"
                },
                "playground/seesaw": {
                    "name": "Subibaja",
                    "terms": "subibaja, balancín"
                },
                "playground/slide": {
                    "name": "Tobogán",
                    "terms": "tobogán, resbaladilla, rodadero, resbalín, deslizadero, lizadero"
                },
                "playground/structure": {
                    "name": "Estructura de juego",
                    "terms": "Estructura de juego, trepar"
                },
                "playground/swing": {
                    "name": "Columpio / Hamaca",
                    "terms": "Columpio, hamaca, hamacarse, amaca"
                },
                "playground/zipwire": {
                    "name": "Tirolesa",
                    "terms": "Tirolesa, soga, cable, colgarse"
                },
                "point": {
                    "name": "Punto",
                    "terms": "Punto"
                },
                "power": {
                    "name": "Línea eléctrica"
                },
                "power/generator": {
                    "name": "Generador de energía",
                    "terms": "subestación, generador, generador eléctrico, generador de electricidad, generador de potencia, generador de energía, estación eléctrica, planta de electridad, central elécrica, electricidad, eléctrica, electrica"
                },
                "power/generator/source_nuclear": {
                    "name": "Reactor nuclear",
                    "terms": "Fisión, generador, nuclear, reactor"
                },
                "power/generator/source_wind": {
                    "name": "Turbina eólica",
                    "terms": "Generador, turbina, molino de viento, viento, eólico, eolico"
                },
                "power/line": {
                    "name": "Línea de alta tensión",
                    "terms": "energía, línea, eléctrica, líneas eléctricas, linea electrica, lineas electricas"
                },
                "power/minor_line": {
                    "name": "Línea eléctrica de media tensión",
                    "terms": "media tensión, baja tensión"
                },
                "power/plant": {
                    "name": "Terreno de central eléctrica",
                    "terms": "Carbón, gas, generación, hidro, hidroelectrica, nuclear, estación, electricidad, eléctrico, eléctrica"
                },
                "power/pole": {
                    "name": "Poste eléctrico",
                    "terms": "poste, electricidad, postes de electricidad, poste de electricidad"
                },
                "power/sub_station": {
                    "name": "Subestación eléctrica"
                },
                "power/substation": {
                    "name": "Subestación eléctrica",
                    "terms": "Subestación, subestaciones"
                },
                "power/switch": {
                    "name": "Interruptor de alimentación",
                    "terms": "interruptor de encendido, botón de alimentación, interruptor de red, botón de encendido, interruptor de corriente, encendido, alimentación, alimentacion, red, corriente"
                },
                "power/tower": {
                    "name": "Torre de alta tensión",
                    "terms": "Torre de alto voltaje, torres de alta tensión, torre de electricidad"
                },
                "power/transformer": {
                    "name": "Transformador de energía",
                    "terms": "Transformador, transformador de potencia, transformador eléctrico, transformador de energía"
                },
                "public_transport/linear_platform": {
                    "name": "Parada / Plataforma de transporte público",
                    "terms": "plataforma, transporte público, transporte publico, tránsito, transporte"
                },
                "public_transport/linear_platform_aerialway": {
                    "name": "Parada / Plataforma aérea",
                    "terms": "vía aérea, teleférico, plataforma, transporte público, transporte publico, tránsito, transporte"
                },
                "public_transport/linear_platform_bus": {
                    "name": "Parada / Plataforma de bus",
                    "terms": "bus, autobús, autobus, plataforma, transporte público, transporte publico, tránsito, transporte"
                },
                "public_transport/linear_platform_ferry": {
                    "name": "Parada / Plataforma de ferry",
                    "terms": "barco, muelle, ferry, buque, transbordador, plataforma, tránsito, transporte público, transporte publico, tránsito, transporte"
                },
                "public_transport/linear_platform_light_rail": {
                    "name": "Parada / Plataforma de tren ligero",
                    "terms": "tren ligero, eléctrico, plataforma, transporte público, transporte publico, ferrocarril, vía, tranvía, trole, tránsito, transporte"
                },
                "public_transport/linear_platform_monorail": {
                    "name": "Parada / Plataforma de monorraíl",
                    "terms": "monorriel, plataforma, transporte público, transporte publico, ferrocarril, tránsito, transporte"
                },
                "public_transport/linear_platform_subway": {
                    "name": "Parada / Plataforma de metro",
                    "terms": "metro, plataforma, transporte público, transporte publico, ferrocarril, subte, vía, tránsito, transporte, subterráneo, subterraneo"
                },
                "public_transport/linear_platform_train": {
                    "name": "Parada / Plataforma de tren",
                    "terms": "plataforma, transporte público, transporte publico, ferrocarril, vía, tren, tránsito, transporte"
                },
                "public_transport/linear_platform_tram": {
                    "name": "Parada / Plataforma de tranvía",
                    "terms": "eléctrico, ligero, plataforma, transporte público, transporte publico, ferrocarril, tranvía, vía, tranvia, trole, tránsito, transporte"
                },
                "public_transport/linear_platform_trolleybus": {
                    "name": "Parada / Plataforma de trolebús",
                    "terms": "autobús, bus, eléctrico, plataforma, transporte público, transporte publico, tranvía,tranvia, trolebús, trolebus, tránsito, transporte"
                },
                "public_transport/platform": {
                    "name": "Parada / Plataforma de transporte público",
                    "terms": "plataforma, transporte público, transporte publico, tránsito, transporte"
                },
                "public_transport/platform_aerialway": {
                    "name": "Parada / Plataforma aérea",
                    "terms": "vía aérea, teleférico, plataforma, transporte público, transporte publico, tránsito, transporte"
                },
                "public_transport/platform_bus": {
                    "name": "Parada / Plataforma de bus",
                    "terms": "autobús, bus, colectivo, plataforma, transporte público, transporte publico, tránsito, transporte"
                },
                "public_transport/platform_ferry": {
                    "name": "Parada / Plataforma de ferry",
                    "terms": "barco, muelle, ferry, transbordador, buque, plataforma, tránsito, transporte público, transporte publico transporte"
                },
                "public_transport/platform_light_rail": {
                    "name": "Parada / Plataforma de tren ligero",
                    "terms": "tren ligero, eléctrico, plataforma, transporte público, transporte publico, ferrocarril, vía, tranvía, trole, tránsito, transporte"
                },
                "public_transport/platform_monorail": {
                    "name": "Parada / Plataforma de monorraíl",
                    "terms": "monorriel, plataforma, transporte público, transporte publico, ferrocarril, tránsito, transporte"
                },
                "public_transport/platform_subway": {
                    "name": "Parada / Plataforma de metro",
                    "terms": "metro, plataforma, transporte público, transporte publico, ferrocarril, subte, vía, tránsito, transporte, subterráneo, subterraneo"
                },
                "public_transport/platform_train": {
                    "name": "Parada / Plataforma de tren",
                    "terms": "plataforma, transporte público, transporte publico, ferrocarril, vía, tren, tránsito, transporte"
                },
                "public_transport/platform_tram": {
                    "name": "Parada / Plataforma de tranvía",
                    "terms": "eléctrico, ligero, plataforma, transporte público, transporte publico, ferrocarril, tranvía, vía, tranvia, tránsito, transporte"
                },
                "public_transport/platform_trolleybus": {
                    "name": "Parada / Plataforma de trolebús",
                    "terms": "for 'Trolleybus Stop / Platform', separated by commas> autobús, bus, eléctrico, plataforma, transporte público, transporte publico, tranvía,tranvia, trolebús, trolebus, tránsito, transporte"
                },
                "public_transport/station": {
                    "name": "Parada de transporte público / Plataforma",
                    "terms": "plataforma, transporte público, transporte publico, tránsito, transporte"
                },
                "public_transport/station_aerialway": {
                    "name": "Parada aérea / Plataforma",
                    "terms": "vía aérea, teleférico, plataforma, transporte público, transporte publico, tránsito, transporte"
                },
                "public_transport/station_bus": {
                    "name": "Estación / Terminal de bus",
                    "terms": "autobús, bus, transporte público, transporte publico, estación, estacion, terminal, tránsito, transporte"
                },
                "public_transport/station_ferry": {
                    "name": "Estación / Terminal de ferry",
                    "terms": "barco, muelle, transbordador, ferry, buque, transporte público, transporte publico, estación, terminal, tránsito, transporte"
                },
                "public_transport/station_light_rail": {
                    "name": "Estación de tren ligero",
                    "terms": "tren ligero, eléctrico, transporte público, transporte publico, ferrocarril, vía, tranvía, trole, tránsito, transporte"
                },
                "public_transport/station_monorail": {
                    "name": "Estación de de monorraíl",
                    "terms": "monorriel, transporte público, transporte publico, ferrocarril, tránsito, transporte"
                },
                "public_transport/station_subway": {
                    "name": "Estación de metro",
                    "terms": "metro, transporte público, transporte publico, ferrocarril, subte, vía, tránsito, transporte, subterráneo, subterraneo"
                },
                "public_transport/station_train": {
                    "name": "Estación de tren",
                    "terms": "transporte público, transporte publico, ferrocarril, vía, tren, tránsito, transporte"
                },
                "public_transport/station_train_halt": {
                    "name": "Estación de tren (Alto / A pedido)",
                    "terms": "alto, a pedido, transporte público, transporte publico, ferrocarril, estación, vía, tren, tránsito, transporte, parada a silbato, silbato"
                },
                "public_transport/station_tram": {
                    "name": "Estación de tranvía",
                    "terms": "eléctrico, ligero, transporte público, transporte publico, ferrocarril, tranvía, vía, tranvia,  tránsito, transporte"
                },
                "public_transport/station_trolleybus": {
                    "name": "Estación / Terminal de trolebús",
                    "terms": "transporte público, estación, terminal, parada, transporte, autobús, bus, trolebús"
                },
                "public_transport/stop_area": {
                    "name": "Área de parada de transporte",
                    "terms": "transporte público, parada, punto de detención"
                },
                "public_transport/stop_position": {
                    "name": "Ubicación de parada de transporte",
                    "terms": "punto detención, transporte público, tránsito, transporte, aéreo, autobús, ferry, tren ligero, tranvía, tren, monorraíl, metro, trolebús"
                },
                "public_transport/stop_position_aerialway": {
                    "name": "Ubicación de parada aérea",
                    "terms": "punto detención, transporte público, tránsito, transporte, teleférico, telecabina, góndola, transportador"
                },
                "public_transport/stop_position_bus": {
                    "name": "Ubicación de parada de autobús",
                    "terms": "punto detención, transporte público, tránsito, transporte, autobús, bus, minibús"
                },
                "public_transport/stop_position_ferry": {
                    "name": "Ubicación de parada de ferry",
                    "terms": "punto detención, transporte público, tránsito, transporte, naval, marítimo, bote, barco, ferry, buque, lancha, muelle, dársena"
                },
                "public_transport/stop_position_light_rail": {
                    "name": "Ubicación de parada de tren ligero",
                    "terms": "punto detención, transporte público, tránsito, transporte, tren, ferrocarril, tren ligero"
                },
                "public_transport/stop_position_monorail": {
                    "name": "Ubicación de parada monorraíl",
                    "terms": "punto detención, transporte público, tránsito, transporte, tren, ferrocarril, monorraíl, monocarril"
                },
                "public_transport/stop_position_subway": {
                    "name": "Ubicación de parada del metro",
                    "terms": "punto detención, transporte público, tránsito, transporte, tren, ferrocarril, metro, subterráneo"
                },
                "public_transport/stop_position_train": {
                    "name": "Ubicación de parada del tren",
                    "terms": "punto detención, transporte público, tránsito, transporte, tren, ferrocarril"
                },
                "public_transport/stop_position_tram": {
                    "name": "Ubicación de parada del tranvía",
                    "terms": "punto detención, transporte público, tránsito, transporte, tren, ferrocarril, tranvía"
                },
                "public_transport/stop_position_trolleybus": {
                    "name": "Ubicación de parada del trolebús",
                    "terms": "punto detención, transporte público, tránsito, transporte, tren, ferrocarril, bus, autobús, trolebús"
                },
                "railway": {
                    "name": "Ferrocarril"
                },
                "railway/abandoned": {
                    "name": "Vía de ferrocarril abandonada",
                    "terms": "Ferrocarril abandonado, traza abandonada"
                },
                "railway/buffer_stop": {
                    "name": "Parachoques deslizante",
                    "terms": "Parachoques deslizante, tope, amortiguador"
                },
                "railway/crossing": {
                    "name": "Cruce de ferrocarril (sendero)",
                    "terms": "cruce, tren, ferrocarril, sendero, senda, cruce ferroviario, paso a nivel"
                },
                "railway/derail": {
                    "name": "Calce descarrilador ferroviario",
                    "terms": "Calce, descarrilador, ferroviario"
                },
                "railway/disused": {
                    "name": "Vía de ferrocarril en desuso",
                    "terms": "Ferrocarril en deshuso"
                },
                "railway/funicular": {
                    "name": "Funicular",
                    "terms": "Funicular"
                },
                "railway/halt": {
                    "name": "Estación / Aparadero de tren (parada / a pedido)"
                },
                "railway/level_crossing": {
                    "name": "Cruce de ferrocarril (carretera)",
                    "terms": "cruce, tren, ferrocarril, carretera, camino, cruce ferroviario, paso a nivel"
                },
                "railway/light_rail": {
                    "name": "Tren ligero",
                    "terms": "lrt, tren, tranvía, tren urbano, tranvía urbano, tren eléctrico, tren rápido, tren ligero, tren tranvía, metro ligero"
                },
                "railway/milestone": {
                    "name": "Hito kilométrico ferroviario",
                    "terms": "hito, señal, marcador, kilométrico, mojón, vía, via, férrea, ferroviaria, ferroviario, ferrocarril, tren"
                },
                "railway/miniature": {
                    "name": "Vía ferrea en miniatura",
                    "terms": "ferrocarril, tren miniatura, tren en miniatura, tren de ancho estrecho, tren de ancho mínimo, trocha angosta, trocha mínima"
                },
                "railway/monorail": {
                    "name": "Monorraíl",
                    "terms": "monorraíl, monorriel, monocarril"
                },
                "railway/narrow_gauge": {
                    "name": "Ferrocarril de vía estrecha",
                    "terms": "Ferrocarril de vía estrecha, vía angosta, gálibo estrecho"
                },
                "railway/platform": {
                    "name": "Parada / Plataforma de tren"
                },
                "railway/rail": {
                    "name": "Vía de ferrocarril",
                    "terms": "Rail, ferrocarril, riel, tren, raíl, vía"
                },
                "railway/signal": {
                    "name": "Señal ferroviaria",
                    "terms": "señal, señalización, luces, vía, via, férrea, ferroviaria, ferroviario, ferrocarril, tren"
                },
                "railway/station": {
                    "name": "Estación de tren"
                },
                "railway/subway": {
                    "name": "Metro",
                    "terms": "metro, subte, subterráneo, subterraneo, transporte publico, transporte público"
                },
                "railway/subway_entrance": {
                    "name": "Entrada del metro",
                    "terms": "boca, entrada de metro, entrada de subte,  entrada, ingreso, acceso, subte, subterráneo, subterraneo"
                },
                "railway/switch": {
                    "name": "Desvío ferroviario",
                    "terms": "desvío, desvio, vía, via, férrea, ferroviaria, ferroviario, ferrocarril, tren"
                },
                "railway/train_wash": {
                    "name": "Instalación de lavado de trenes",
                    "terms": "lavado, lavadero, limpieza, tren, ferroviario, ferrocarril"
                },
                "railway/tram": {
                    "name": "Tranvía",
                    "terms": "tren ligero, tranvía, tranvia"
                },
                "railway/tram_stop": {
                    "name": "Parada de tranvía"
                },
                "relation": {
                    "name": "Relación",
                    "terms": "Relación, Vínculo, Asociación"
                },
                "roundabout": {
                    "name": "Rotonda"
                },
                "route/ferry": {
                    "name": "Ruta de ferry",
                    "terms": "ruta, ferry, buque, transbordador, lancha, embarcación, trasbordador"
                },
                "shop": {
                    "name": "Tienda",
                    "terms": "negocio, tienda, bazar, bodega, comercio, local"
                },
                "shop/agrarian": {
                    "name": "Tienda de suministros agrícolas",
                    "terms": "Tienda de suministros agrícolas, insumos agrícolas, máquinas agrícolas, semillas, pesticidas, fertilizantes, herramientas agrícolas, agrícola, agricola"
                },
                "shop/alcohol": {
                    "name": "Licorería",
                    "terms": "licor, trago, bebida, alcohol, licorería, tienda de licores, almacén de licores"
                },
                "shop/anime": {
                    "name": "Tienda de anime",
                    "terms": "anime, hentai, dibujos animados, manga, comic, revista, historieta, cosplay, figuras, maquetas, peluches, novelas"
                },
                "shop/antiques": {
                    "name": "Tienda de antigüedades",
                    "terms": "antigüedades, anticuario, colecciones, muebles antiguos, objetos antiguos, cuadros, pinturas, subastas"
                },
                "shop/appliance": {
                    "name": "Tienda de electrodomésticos",
                    "terms": "electrodomésticos, aire acondicionado, acondicionador de aire, aparatos, lavavajillas, secadora, heladera, freezer, congelador, nevera, parrilla, cocina, horno, frigorífico, estufa, lavarropas, lavadora, "
                },
                "shop/art": {
                    "name": "Tienda de arte",
                    "terms": "arte, exhibición, galería, tienda, almacén, negocio"
                },
                "shop/baby_goods": {
                    "name": "Tienda de productos para bebé",
                    "terms": "bebe, niño, niña, infantil, criatura, cariño, guagua"
                },
                "shop/bag": {
                    "name": "Tienda de carteras / equipaje",
                    "terms": "cartera, billetera, monedero, equipaje, maleta, valija, mochila, equipaje, equipajes, maletas"
                },
                "shop/bakery": {
                    "name": "Panadería",
                    "terms": "panadería, horno, tahona, pastelería, confitería, pastel, pan, bollería, bollo"
                },
                "shop/bathroom_furnishing": {
                    "name": "Tienda de muebles de baño",
                    "terms": "baño, lavabo, equipamiento, muebles"
                },
                "shop/beauty": {
                    "name": "Salón de belleza",
                    "terms": "salón de belleza, estética, belleza, cuidado personal, embellecimiento, spa, bronceado, cama solar"
                },
                "shop/beauty/nails": {
                    "name": "Salón de manicura",
                    "terms": "manicura, pedicura, uñas, manos, pies, salón de uñas, arreglo de uñas, salón de belleza"
                },
                "shop/beauty/tanning": {
                    "name": "Salón de bronceado",
                    "terms": "cama solar, salón de bronceo, rayos uva, rayos ultravioleta, centro de bronceado"
                },
                "shop/bed": {
                    "name": "Tienda de ropa de cama/colchón",
                    "terms": "almohada, sábanas, cama, colchón, ropa de cama"
                },
                "shop/beverages": {
                    "name": "Tienda de bebidas",
                    "terms": "bebida, brebaje, almacén de bebidas"
                },
                "shop/bicycle": {
                    "name": "Tienda de bicicletas",
                    "terms": "tienda, taller, reparación, alquiler, préstamo, bici, bicicleta, ciclismo, bicimontaña"
                },
                "shop/bookmaker": {
                    "name": "Corredor de apuestas",
                    "terms": "apuesta, dinero,apostador"
                },
                "shop/books": {
                    "name": "Librería (venta de libros)",
                    "terms": "libro, obra, novela, cuento, revista, tienda, venta"
                },
                "shop/boutique": {
                    "name": "Boutique",
                    "terms": "boutique, tienda de moda, tienda"
                },
                "shop/butcher": {
                    "name": "Carnicería",
                    "terms": "carnicería, carnicero, carne"
                },
                "shop/candles": {
                    "name": "Tienda de velas",
                    "terms": "velas, vela, cirio, candela"
                },
                "shop/car": {
                    "name": "Concesionario de automóviles",
                    "terms": "coche, carro, auto, automóvil, concesionario, concesionario de automóviles, concesionario de coches, concesionario de autos"
                },
                "shop/car_parts": {
                    "name": "Tienda de componentes de automóvil",
                    "terms": "coche, carro, auto, automóvil, vehículo, repuestos, piezas, partes, tienda de partes, autopartes"
                },
                "shop/car_repair": {
                    "name": "Taller de reparación de automóviles",
                    "terms": "coche, carro, auto, automóvil, vehículo, taller, mecánico, chapero, reparación, reparación de vehículos, reparación de automóviles, reparación del automóvil, taller de reparación, taller de reparaciones, tienda de reparación"
                },
                "shop/carpet": {
                    "name": "Tienda de alfombras",
                    "terms": "alfombra, moqueta, tapiz"
                },
                "shop/charity": {
                    "name": "Tienda de caridad",
                    "terms": "caridad, segunda mano, sin fines de lucro"
                },
                "shop/cheese": {
                    "name": "Tienda de quesos",
                    "terms": "quesería, quesos, lácteos"
                },
                "shop/chemist": {
                    "name": "Droguería",
                    "terms": "suministros médicos, droguería, botica, farmacia sin receta"
                },
                "shop/chocolate": {
                    "name": "Chocolatería",
                    "terms": "chocolate, bombón"
                },
                "shop/clothes": {
                    "name": "Tienda de ropa",
                    "terms": "tienda de ropa, local de ropa, ropa, vestido, traje, vestimenta, textil, ropaje, sastrería"
                },
                "shop/coffee": {
                    "name": "Tienda de café",
                    "terms": "café, expresso, grano, molido, tienda, almacén, negocio"
                },
                "shop/computer": {
                    "name": "Tienda de informática",
                    "terms": "informática, ordenador, computador, hardware, software, tienda de informática, computación, casa de computación, casa de informática, local de computación, local de informática"
                },
                "shop/confectionery": {
                    "name": "Tienda de dulces",
                    "terms": "dulce, caramelo, dulcería, confitería, bombonería, bombones, tienda de dulces, chucherías, tienda de chucherías"
                },
                "shop/convenience": {
                    "name": "Tienda multiservicio",
                    "terms": "abarrote, alimentos, colmado, tienda, almacén, tienda de alimentación"
                },
                "shop/copyshop": {
                    "name": "Centro de copiado",
                    "terms": "copiado, fotocopiado, fotocopiadora, fotocopia, tienda de copiado"
                },
                "shop/cosmetics": {
                    "name": "Tienda de cosméticos",
                    "terms": "cosmético, cosméticos, cosmética, belleza, estética, cuidado personal, perfumería"
                },
                "shop/craft": {
                    "name": "Tienda artística / artículos para arte y artesanía",
                    "terms": "arte, pintura, oficio, artesanía, manualidades, artículos, articulos"
                },
                "shop/curtain": {
                    "name": "Tienda de cortinas",
                    "terms": "cortina, cortinajes"
                },
                "shop/dairy": {
                    "name": "Tienda de lácteos",
                    "terms": "leche, lácteos, lechería, quesería, central lechera"
                },
                "shop/deli": {
                    "name": "Delicatessen",
                    "terms": "delicatessen, gourmet, exquisiteces, charcutería"
                },
                "shop/department_store": {
                    "name": "Grandes almacenes",
                    "terms": "grandes almacenes, almacén, gran almacén, centro comercial, emporio"
                },
                "shop/doityourself": {
                    "name": "Tienda de bricolaje / Hágalo usted mismo",
                    "terms": "bricolaje, por ti mismo, diy, hágalo usted mismo"
                },
                "shop/dry_cleaning": {
                    "name": "Tintorería",
                    "terms": "Tintorería"
                },
                "shop/e-cigarette": {
                    "name": "Tienda de cigarrillo electrónico",
                    "terms": "tabaco, cigarrillo, electrónico"
                },
                "shop/electronics": {
                    "name": "Tienda de electrónica y electrodomésticos",
                    "terms": "electrónica, electrónicos, electrodoméstico, aparatos, equipos, línea blanca"
                },
                "shop/erotic": {
                    "name": "Tienda erótica",
                    "terms": "erótica, erótico, erotica, erotico, sexual, sex shop"
                },
                "shop/fabric": {
                    "name": "Tienda textil",
                    "terms": "tela, tejido, género, textilería, tejidos"
                },
                "shop/farm": {
                    "name": "Tienda de productos agrícolas",
                    "terms": "granja, agrícola, productos, puesto, caseta"
                },
                "shop/fashion": {
                    "name": "Tienda de moda",
                    "terms": "moda, marca, fashion, ropa, diseñadora"
                },
                "shop/fishmonger": {
                    "name": "Pescadería -en desuso-"
                },
                "shop/florist": {
                    "name": "Floristería",
                    "terms": "floristería, florista, flores, ramos, plantas, floricultor"
                },
                "shop/frame": {
                    "name": "Tienda de enmarcación",
                    "terms": "enmarcado, enmarcaciones, encuadrado, encuadre, marcos, cuadro"
                },
                "shop/funeral_directors": {
                    "name": "Funeraria",
                    "terms": "Funeraria, funeral, entierro, sepelio, funerario, fúnebre"
                },
                "shop/furnace": {
                    "name": "Hornería"
                },
                "shop/furniture": {
                    "name": "Mueblería",
                    "terms": "mueble, mobiliario, armario, mesa, silla, cocina, muebles, tienda de muebles"
                },
                "shop/garden_centre": {
                    "name": "Centro de jardinería / Vivero",
                    "terms": "centro de jardinería, tienda de jardinería, vivero"
                },
                "shop/gas": {
                    "name": "Tienda de gas embotellado",
                    "terms": "recarga, bombona, garrafa, tanque, balón, cilindro, gas, gpl, gnv, gas natural, propano"
                },
                "shop/gift": {
                    "name": "Tienda de regalos",
                    "terms": "regalo, obsequio, presentes, recuerdo, souvenir, tazas, tarjetas, artículos"
                },
                "shop/greengrocer": {
                    "name": "Verdulería / Frutería",
                    "terms": "hortaliza, verdura, fruta, verdulería, frutería, legumbre, vegetal, verdulero, frutero"
                },
                "shop/hairdresser": {
                    "name": "Peluquería",
                    "terms": "peluquería, peluquero, peluquera, barbería, barbero, pelo, corte, salón"
                },
                "shop/hardware": {
                    "name": "Ferretería",
                    "terms": "ferretería,  herramientas"
                },
                "shop/health_food": {
                    "name": "Tienda de comida saludable",
                    "terms": "Tienda de comida saludable, alimentos integrales, vitaminas, vegetariano, vegano"
                },
                "shop/hearing_aids": {
                    "name": "Tienda de audífonos",
                    "terms": "audífono, oído, sordo, prótesis auditivas, aparatos auditivos, ayudas auditivas, centro auditivo"
                },
                "shop/herbalist": {
                    "name": "Herbolario",
                    "terms": "herbolario, yerbatero, naturópata, herbalista"
                },
                "shop/hifi": {
                    "name": "Tienda de equipos de sonido",
                    "terms": "sonido, hifi, alta fidelidad, altavoz, amplificador, equipos HIFI"
                },
                "shop/houseware": {
                    "name": "Tienda de artículos del hogar ",
                    "terms": "artículos del hogar, enseres del hogar, hogar, houseware"
                },
                "shop/interior_decoration": {
                    "name": "Tienda de decoración de interiores",
                    "terms": "diseño, decoración, decoración interior, decoración de interiores"
                },
                "shop/jewelry": {
                    "name": "Joyería",
                    "terms": "joyería, joyero, argentería, orfebrería, orfebre, platero, joyas, alhajas"
                },
                "shop/kiosk": {
                    "name": "Quiosco",
                    "terms": "kiosko, puesto, negocio, periódico, revista, encendedor, mapas, cigarrillo, dulces, golosinas, refrescos, jugos, flores"
                },
                "shop/kitchen": {
                    "name": "Tienda de diseño de cocinas",
                    "terms": "cocina, cocinas, diseño de cocinas"
                },
                "shop/laundry": {
                    "name": "Lavandería",
                    "terms": "lavandería, lavadero, colada, tintorería, limpieza, lavado, lavandería, ropa sucia"
                },
                "shop/leather": {
                    "name": "Talabartería",
                    "terms": "cuero, piel, gamuza, tienda de cuero, talabartería"
                },
                "shop/locksmith": {
                    "name": "Cerrajero",
                    "terms": "cerrajero, cerradura, cerrajería"
                },
                "shop/lottery": {
                    "name": "Lotería",
                    "terms": "lotería, juego, sorteo"
                },
                "shop/mall": {
                    "name": "Centro comercial",
                    "terms": "mall, centro comercial, plaza comercial, galería comercial"
                },
                "shop/massage": {
                    "name": "Tienda de masajes",
                    "terms": "masaje, salón de masaje, salón de masajes"
                },
                "shop/medical_supply": {
                    "name": "Tienda de aparatos ortopédicos",
                    "terms": "suministros médicos, bolas del ejercicio, vendajes, muletas, sujeción del arco, ortesis, esfigmomanómetros, glucómetro, aparatos ortopédicos, ortopedia"
                },
                "shop/mobile_phone": {
                    "name": "Tienda de telefonía móvil",
                    "terms": "teléfono, celular, móvil, movil, smartphone, teléfono móvil, teléfono celular, telefonía móvil, telefonía celular"
                },
                "shop/money_lender": {
                    "name": "Prestamista de dinero",
                    "terms": "prestamista, prestador, prestadora"
                },
                "shop/motorcycle": {
                    "name": "Concesionario de motocicletas",
                    "terms": "motocicleta, ciclomotor, ciclomoto, moto"
                },
                "shop/motorcycle_repair": {
                    "name": "Taller de reparación de motocicletas",
                    "terms": "taller, moto, garaje, motocicleta, reparación, servicio"
                },
                "shop/music": {
                    "name": "Tienda de música",
                    "terms": "música, audio, discos, discográfica, tienda de discos"
                },
                "shop/musical_instrument": {
                    "name": "Tienda de instrumentos musicales",
                    "terms": "música, audio, instrumento, instrumento musical, instrumento de música"
                },
                "shop/newsagent": {
                    "name": "Puesto de periódicos / revistas",
                    "terms": "periódico, diario, semanario, revista, puesto de diarios, puesto de periódicos, vendedor de diarios, vendedor de periódicos, tienda, negocio"
                },
                "shop/nutrition_supplements": {
                    "name": "Tienda de suplementos nutricionales",
                    "terms": "nutrición, suplementos, complementos, vitaminas, minerales, tienda, almacén, negocio"
                },
                "shop/optician": {
                    "name": "Óptica",
                    "terms": "óptica, optica, gafas, lentillas"
                },
                "shop/organic": {
                    "name": "Tienda de productos orgánicos",
                    "terms": "orgánico, ecológico, natural,  orgánica, orgánicas"
                },
                "shop/outdoor": {
                    "name": "Tienda de actividades al aire libre",
                    "terms": "al aire libre, fuera de casa, exterior, excursión, campamento"
                },
                "shop/paint": {
                    "name": "Tienda de pinturas",
                    "terms": "pintura, pinturas, pinturería"
                },
                "shop/pastry": {
                    "name": "Pastelería",
                    "terms": "pastelería, repostería, tarta, torta, pastel, masa"
                },
                "shop/pawnbroker": {
                    "name": "Casa de empeño",
                    "terms": "Casa de empeño, empeño, tienda de empeño, prenda"
                },
                "shop/perfumery": {
                    "name": "Perfumería",
                    "terms": "perfume, colonia, fragancia, esencias aromáticas, cosméticos"
                },
                "shop/pet": {
                    "name": "Tienda de mascotas",
                    "terms": "mascota, animal, tienda de animales"
                },
                "shop/pet_grooming": {
                    "name": "Tienda de aseo para mascotas",
                    "terms": "Tienda de aseo para mascotas, perro"
                },
                "shop/photo": {
                    "name": "Tienda de fotografía",
                    "terms": "fotografía, fotógrafo, cámara, retratista, revelado, film, rollo, impresión, fotos"
                },
                "shop/pyrotechnics": {
                    "name": "Tienda de fuegos artificiales",
                    "terms": "fuegos artificiales, pirotecnia"
                },
                "shop/radiotechnics": {
                    "name": "Tienda de componentes radio electrónicos",
                    "terms": "electrónica, radio, componentes, radioelectrónica"
                },
                "shop/religion": {
                    "name": "Tienda religiosa",
                    "terms": "religión, religioso, santerio, santos"
                },
                "shop/scuba_diving": {
                    "name": "Tienda de buceo",
                    "terms": "submarinismo, scuba,  buceo, buceo submarino"
                },
                "shop/seafood": {
                    "name": "Tienda de pescados y mariscos",
                    "terms": "pescado, marisco, comida de mar, frutos de mar, pescadería, marisquería"
                },
                "shop/second_hand": {
                    "name": "Tienda de segunda mano",
                    "terms": "segunda mano, usado, productos usados, reventa"
                },
                "shop/shoes": {
                    "name": "Zapatería",
                    "terms": "zapato, zapatilla, calzado, sandalia, chancla, alpargata, zapatería"
                },
                "shop/sports": {
                    "name": "Tienda de artículos deportivos",
                    "terms": "deporte, deportivo"
                },
                "shop/stationery": {
                    "name": "Papelería",
                    "terms": "papel, papelería, escritorio, oficina, artículos de papelería, material de papelería, material de escritorio, papel de escribir, artículos de oficina"
                },
                "shop/storage_rental": {
                    "name": "Alquiler de depósito",
                    "terms": "almacenamiento, almacén, almacenaje, depósito, baulera, alquiler, renta, arrendamiento"
                },
                "shop/supermarket": {
                    "name": "Supermercado",
                    "terms": "supermercado, supermercados, cadena de supermercados, hipermercado"
                },
                "shop/tailor": {
                    "name": "Sastrería",
                    "terms": "Sastre,  taller de costura, costura, taller de sastrería, sastrería"
                },
                "shop/tattoo": {
                    "name": "Salón de tatuajes",
                    "terms": "tatuaje, tatuar, tattoo"
                },
                "shop/tea": {
                    "name": "Tienda de té",
                    "terms": "te, infusión, té, tienda de té"
                },
                "shop/ticket": {
                    "name": "Venta de boletos",
                    "terms": "ticket, boleto, billete, entrada, venta"
                },
                "shop/tiles": {
                    "name": "Tienda de azulejos",
                    "terms": "azulejos, azulejos, baldosas, tejas, teselas"
                },
                "shop/tobacco": {
                    "name": "Tienda de tabaco",
                    "terms": "tabaquería, tienda de tabacos, tabaco, cigarillos, cigarros, puros, expendeduría, quiosco, kiosko"
                },
                "shop/toys": {
                    "name": "Juguetería",
                    "terms": "juguetes, juego, juguetería, tienda de juguetes"
                },
                "shop/trade": {
                    "name": "Tienda de comercio / Corralón",
                    "terms": "comercio, corralón, corralon, materiales, contrucción, construccion, madera, cemento, ladrillos"
                },
                "shop/travel_agency": {
                    "name": "Agencia de viajes",
                    "terms": "agencia de viajes, agencia de turismo, viajes, turismo"
                },
                "shop/tyres": {
                    "name": "Tienda de neumáticos",
                    "terms": "neumático, llanta, goma, gomería"
                },
                "shop/vacant": {
                    "name": "Local disponible"
                },
                "shop/vacuum_cleaner": {
                    "name": "Tienda de aspiradoras",
                    "terms": "aspiradora, limpiadora, limpieza, aspirador"
                },
                "shop/variety_store": {
                    "name": "Tienda de variedades o bazar",
                    "terms": "variedad, bazar, tienda de todo a, todo a, todo por"
                },
                "shop/video": {
                    "name": "Videoclub",
                    "terms": "vídeo, película, cine, videoclub, alquiler, tienda de vídeo"
                },
                "shop/video_games": {
                    "name": "Tienda de videojuegos",
                    "terms": "video juego, juegos electrónicos, videojuegos"
                },
                "shop/watches": {
                    "name": "Relojería",
                    "terms": "tienda de relojes, relojero, taller de relojes, reparación de reloj"
                },
                "shop/water_sports": {
                    "name": "Tienda de deportes acuáticos / natación",
                    "terms": "acuático, natación, goggles, lentes natación, bañador, bikini"
                },
                "shop/weapons": {
                    "name": "Tienda de armas",
                    "terms": "armería, munición, tienda de armas, caza, pesca, cuchillos, navajas"
                },
                "shop/wholesale": {
                    "name": "Almacén al por mayor",
                    "terms": "Almacén al por mayor, por mayor"
                },
                "shop/window_blind": {
                    "name": "Tienda de persianas",
                    "terms": "ventana, persiana"
                },
                "shop/wine": {
                    "name": "Tienda de vinos",
                    "terms": "vinatería, vinos, espirituosos, licorería, bebidas, establecimiento de vinos"
                },
                "tourism": {
                    "name": "Turismo",
                    "terms": "turismo"
                },
                "tourism/alpine_hut": {
                    "name": "Refugio de montaña",
                    "terms": "refugio, abrigo, vivac, choza, cabaña, refugio de montaña, refugio alpino, refugio andino"
                },
                "tourism/apartment": {
                    "name": "Apartamento de huéspedes",
                    "terms": "apartamento, piso, condominio, bloque, huéspedes, invitados"
                },
                "tourism/aquarium": {
                    "name": "Acuario",
                    "terms": "acuario público, peces, océano, agua"
                },
                "tourism/artwork": {
                    "name": "Obra de arte",
                    "terms": "obra de arte, pieza de arte, pintura, escultura, mural, pintada, estatua"
                },
                "tourism/attraction": {
                    "name": "Atracción turística",
                    "terms": "punto de interés, interés turístico, atracción turística, atracciones turísticas, atractivos turísticos, lugares turísticos"
                },
                "tourism/camp_site": {
                    "name": "Terreno de acampar",
                    "terms": "terreno, área, lugar, camping, cámping, campamento, acampe, tienda, carpa, rv, motorhome, motor home, caravana, autocaravana"
                },
                "tourism/caravan_site": {
                    "name": "Parque de autocaravanas",
                    "terms": "caravana, remolque, autocaravana, roulotte"
                },
                "tourism/chalet": {
                    "name": "Cabaña vacacional / Bungaló",
                    "terms": "casa rural, bungalow, bungaló, bungalo, turismo, cabaña, complejo de cabañas, vacacional, turístico, turistico, turismo, cabaña de vacaciones, posada, casa de labranza, casa de campo, alojamiento rural"
                },
                "tourism/gallery": {
                    "name": "Galería de arte",
                    "terms": "arte, pintura, fotografía, escultura, turismo, exhibición, galería, museo"
                },
                "tourism/guest_house": {
                    "name": "Casa de huéspedes / B&B",
                    "terms": "casa de huéspedes, casa de invitados,  huésped, invitado, pensión, pensiones, hostal, hospedería"
                },
                "tourism/hostel": {
                    "name": "Albergue",
                    "terms": "hostal, alojamiento, albergue, hostería, residencia, hostel"
                },
                "tourism/hotel": {
                    "name": "Hotel",
                    "terms": "hotel, alojamiento"
                },
                "tourism/information": {
                    "name": "Información turística",
                    "terms": "información, información turística, oficina de información"
                },
                "tourism/information/board": {
                    "name": "Tablero de información",
                    "terms": "tabla, tablón, cuadro, cartel, información, informativo, información turística"
                },
                "tourism/information/guidepost": {
                    "name": "Poste guía",
                    "terms": "poste indicador, cartel, información, dirección, indicación"
                },
                "tourism/information/map": {
                    "name": "Mapa",
                    "terms": "plano, croquis, cartel, información, indicación"
                },
                "tourism/information/office": {
                    "name": "Oficina de información turística",
                    "terms": "oficina, guía, caseta, puesto, turismo, información turística, información turismo, información cultural, actividad turística, actividad de recreación, actividad de ocio"
                },
                "tourism/motel": {
                    "name": "Motel",
                    "terms": "motel, alojamiento"
                },
                "tourism/museum": {
                    "name": "Museo",
                    "terms": "museo, exposición, galería, museo de arte"
                },
                "tourism/picnic_site": {
                    "name": "Zona de picnic",
                    "terms": "picnic, espercimiento, merendero, sitio de picnic, lugar de picnic, zona de picnic"
                },
                "tourism/theme_park": {
                    "name": "Parque de atracciones",
                    "terms": "parque temático, parque de atracciones, atracciones"
                },
                "tourism/trail_riding_station": {
                    "name": "Estación en sendero de cabalgata",
                    "terms": "estación, sendero, cabalgata, equitación, equitacion"
                },
                "tourism/viewpoint": {
                    "name": "Vista panorámica / Mirador",
                    "terms": "oteadero, punto de vista, mirador, vistas, vista panorámica, perspectiva"
                },
                "tourism/wilderness_hut": {
                    "name": "Refugio de paraje natural",
                    "terms": "refugio, abrigo, vivac, choza, cabaña, paraje natural, lugar natural, campo abierto, cabaña sencilla, refugio sin alquiler, alojamiento temporal"
                },
                "tourism/zoo": {
                    "name": "Zoológico",
                    "terms": "zoo, zoológico "
                },
                "traffic_calming": {
                    "name": "Pacificador de tráfico",
                    "terms": "moderador de tráfico, apaciguador de tráfico, calmado de tráfico, reductor de velocidad, tráfico, tránsito, circulación, chichón, joroba, velocidad, guardias tumbados, policías acostados, badén"
                },
                "traffic_calming/bump": {
                    "name": "Reductor de velocidad estrecho",
                    "terms": "badén, guardia tumbado, lomo de burro, lomo de toro, resalto, resalte, tope, rompemuelle, túmulo, calmado de tráfico, reductor de velocidad"
                },
                "traffic_calming/chicane": {
                    "name": "Chicana de tráfico",
                    "terms": "chicane, chicana, curvas, frenar, velocidad, reductor de velocidad"
                },
                "traffic_calming/choker": {
                    "name": "Gargantas de tráfico",
                    "terms": "garganta, estrangulamiento, estrechamiento, frenar, velocidad, reductor de velocidad"
                },
                "traffic_calming/cushion": {
                    "name": "Banda de frenado",
                    "terms": "banda de frenado, cojines de frenado, almohadas de frenado, frenar, velocidad, reductor de velocidad"
                },
                "traffic_calming/dip": {
                    "name": "Cuneta/Badén",
                    "terms": "cuneta, badén, depresión, canalizador de agua, frenar, velocidad, reductor de velocidad"
                },
                "traffic_calming/hump": {
                    "name": "Reductor de velocidad ancho",
                    "terms": "badén, guardia tumbado, lomo de burro, lomo de toro, resalto, resalte, tope, rompemuelle, túmulo, calmado de tráfico, reductor de velocidad"
                },
                "traffic_calming/island": {
                    "name": "Isleta de tráfico",
                    "terms": "círculo, rotonda, frenar, velocidad, reductor de velocidad"
                },
                "traffic_calming/rumble_strip": {
                    "name": "Banda sonora reductora de velocidad",
                    "terms": "banda sonora, calmado del tráfico, tráfico, pacificación del tráfico, reductor de velocidad"
                },
                "traffic_calming/table": {
                    "name": "Reductor de velocidad ancho",
                    "terms": "Reductor de velocidad ancho, lomo de burro, lomada, velocidad, lento"
                },
                "type/boundary": {
                    "name": "Límite",
                    "terms": "frontera, límite, confín, linde, divisoria, borde"
                },
                "type/boundary/administrative": {
                    "name": "Límite Administrativo",
                    "terms": "frontera, límite, confín, linde, divisoria, borde"
                },
                "type/multipolygon": {
                    "name": "Multipolígono"
                },
                "type/restriction": {
                    "name": "Restricción",
                    "terms": "restricción, limitación, prohibición"
                },
                "type/restriction/no_left_turn": {
                    "name": "No girar a la izquierda",
                    "terms": "prohibición, giro, giro a la izquierda, no girar a la izquierda, prohibido girar a la izquierda"
                },
                "type/restriction/no_right_turn": {
                    "name": "No girar a la derecha",
                    "terms": "prohibición, giro, giro a la derecha, no girar a la derecha, prohibido girar a la derecha"
                },
                "type/restriction/no_straight_on": {
                    "name": "Prohibido seguir de frente",
                    "terms": "continuar, recto, de frente, a derecho, prohibido seguir derecho, no seguir"
                },
                "type/restriction/no_u_turn": {
                    "name": "Prohibido cambiar de sentido / girar en U",
                    "terms": "giro en U, cambio de sentido, vuelta en U, no girar en U, prohibido girar en U"
                },
                "type/restriction/only_left_turn": {
                    "name": "Solo giro a la izquierda",
                    "terms": "Solo giro a la izquierda, giro, izquierda"
                },
                "type/restriction/only_right_turn": {
                    "name": "Solo giro a la derecha",
                    "terms": "Solo giro a la derecha, giro, derecha"
                },
                "type/restriction/only_straight_on": {
                    "name": "Solo seguir derecho",
                    "terms": "Solo seguir derecho, derecho, recto"
                },
                "type/restriction/only_u_turn": {
                    "name": "Solo giro en U",
                    "terms": "Solo giro en U, giro, U, vuelta en U, cambio de sentido"
                },
                "type/route": {
                    "name": "Ruta",
                    "terms": "ruta,recorrido,línea"
                },
                "type/route/bicycle": {
                    "name": "Ruta de bicicleta",
                    "terms": "ruta ciclista, ciclovía, bicicarril, carril bici, ciclosenda, bicicleta, bicisenda, ciclopista"
                },
                "type/route/bus": {
                    "name": "Ruta de bus",
                    "terms": "ruta de autobús, ruta de bus, línea de autobús, recorrido, trayecto, itinerario, autobus, autobús, bus, buses, colectivo, micro, guagua, recorrido de bus"
                },
                "type/route/detour": {
                    "name": "Ruta de desvío",
                    "terms": "ruta de desvío, dirección alternativa, alternativa, ruta, itinerario alternativo,"
                },
                "type/route/ferry": {
                    "name": "Ruta de ferry",
                    "terms": "ruta, itinerario, rumbo, dirección, trayecto, ferry, transbordador, buque"
                },
                "type/route/foot": {
                    "name": "Ruta a pie",
                    "terms": "ruta, itinerario, rumbo, dirección, trayecto, peatonal, pie, senderismo , camino, derrotero, vía"
                },
                "type/route/hiking": {
                    "name": "Ruta de senderismo",
                    "terms": "Ruta de senderismo,  excursionismo, caminata, excursionismo a pie"
                },
                "type/route/horse": {
                    "name": "Ruta a caballo",
                    "terms": "caballo, ruta, ecuestre, equitación, cabalgar, cabalgata"
                },
                "type/route/light_rail": {
                    "name": "Ruta de tren ligero",
                    "terms": "lrt, tren, tranvía, tren urbano, tranvía urbano, tren eléctrico, tren rápido, tren ligero, tren tranvía, metro ligero"
                },
                "type/route/pipeline": {
                    "name": "Ruta de tubería",
                    "terms": "ruta, tubería, gasoducto, oleoducto, conducto, cañería, ducto"
                },
                "type/route/piste": {
                    "name": "Ruta de pista / esquí",
                    "terms": "pista, ruta, esquí, esqui, ski, esquiar"
                },
                "type/route/power": {
                    "name": "Ruta de red elécrica",
                    "terms": "línea de alta tensión, cable, electricidad, energía, red elećtrica, línea electrica"
                },
                "type/route/road": {
                    "name": "Ruta de carretera",
                    "terms": "carretera, camino, ruta, vía, calle, calzada, firme"
                },
                "type/route/subway": {
                    "name": "Ruta de metro",
                    "terms": "ruta, línea, linea, recorrido, metro, subte, subterráneo, subterraneo"
                },
                "type/route/train": {
                    "name": "Ruta del tren",
                    "terms": "ruta de tren, línea de tren, tren, ferrocarril, vía"
                },
                "type/route/tram": {
                    "name": "Ruta del tranvía",
                    "terms": "ruta de tranvía, línea de tranvía, tranvía, tranvia"
                },
                "type/route_master": {
                    "name": "Ruta maestra",
                    "terms": "Ruta principal"
                },
                "type/site": {
                    "name": "Sitio",
                    "terms": "sitio, lugar, zona, emplazamiento, terreno, instalación, espacio, área"
                },
                "type/waterway": {
                    "name": "Vía fluvial",
                    "terms": "Vía fluvial, fluvial, acuático, acuatico, acuática, acuatica, cauce, marítima, maritima, navegable"
                },
                "vertex": {
                    "name": "Otro",
                    "terms": "otro, vértice"
                },
                "waterway": {
                    "name": "Vía fluvial"
                },
                "waterway/boatyard": {
                    "name": "Astillero",
                    "terms": "astillero, varadero, bote, lancha, embarcación"
                },
                "waterway/canal": {
                    "name": "Canal",
                    "terms": "canaleta, canaleja, canalón, canalizo, cauce, canal, canales"
                },
                "waterway/dam": {
                    "name": "Presa",
                    "terms": "presa, presas, represa, represas, embalse, dique"
                },
                "waterway/ditch": {
                    "name": "Acequia",
                    "terms": "zanja, zanjas, acequia, foso, cuneta, hoyo"
                },
                "waterway/dock": {
                    "name": "Dársena / dique seco",
                    "terms": "dársena, dique seco, dique de carena"
                },
                "waterway/drain": {
                    "name": "Desagüe",
                    "terms": "drenaje, desagüe, sumidero, alcantarilla, alcantarillado, resumidero"
                },
                "waterway/fuel": {
                    "name": "Combustible marítimo",
                    "terms": "estación marítima, combustible marítimo"
                },
                "waterway/river": {
                    "name": "Río",
                    "terms": "río, afluente"
                },
                "waterway/riverbank": {
                    "name": "Ribera de río ancho",
                    "terms": "borde, orilla, ribazo, riba, ribera"
                },
                "waterway/sanitary_dump_station": {
                    "name": "Desecho de inodoro marino",
                    "terms": "desecho, inodoro, taza, letrina, servicio, baño, aseo, lavabo, marino"
                },
                "waterway/stream": {
                    "name": "Arroyo / Riachuelo",
                    "terms": "torrente, riachuelo, arroyuelo, regato, reguero, torrentera, rivera, corriente, afluente, arroyo, arroyos, flujo, flujos, corrientes, chorro, cauce"
                },
                "waterway/stream_intermittent": {
                    "name": "Corriente intermitente",
                    "terms": "Corriente intermitente, arroyo, rama, curso, deriva, inundación, flujo, barranco, corrida"
                },
                "waterway/water_point": {
                    "name": "Recarga de agua potable para embarcaciones",
                    "terms": "agua potable, agua, puerto, embarcación, puerto deportivo, marina, barco"
                },
                "waterway/waterfall": {
                    "name": "Cascada",
                    "terms": "catarata, caída de agua, salto de agua, torrente"
                },
                "waterway/weir": {
                    "name": "Dique / Aliviadero",
                    "terms": "vertedero, desagüe, hidráulico, vertedero hidráulico, aliviadero hidráulico, dique, pequeña represa"
                }
            }
        },
        "imagery": {
            "Bing": {
                "description": "Imágenes satelitales y aéreas.",
                "name": "Imágenes aéreas Bing"
            },
            "DigitalGlobe-Premium": {
                "attribution": {
                    "text": "Términos y comentarios"
                },
                "description": "Imágenes de satélite DigitalGlobe Premium.",
                "name": "Imágenes DigitalGlobe Premium"
            },
            "DigitalGlobe-Premium-vintage": {
                "attribution": {
                    "text": "Términos y comentarios"
                },
                "description": "Límites de imágenes y fechas de captura. Las etiquetas aparecen en el nivel de zoom 13 y superior.",
                "name": "Imágenes antiguas DigitalGlobe Premium"
            },
            "DigitalGlobe-Standard": {
                "attribution": {
                    "text": "Términos y comentarios"
                },
                "description": "Imágenes de satélite DigitalGlobe Standard.",
                "name": "Imágenes DigitalGlobe Standard"
            },
            "DigitalGlobe-Standard-vintage": {
                "attribution": {
                    "text": "Términos y comentarios"
                },
                "description": "Límites de imágenes y fechas de captura. Las etiquetas aparecen en el nivel de zoom 13 y superior.",
                "name": "Imágenes antiguas DigitalGlobe Standard"
            },
            "EsriWorldImagery": {
                "attribution": {
                    "text": "Términos y comentarios"
                },
                "description": "Imágenes mundiales Esri.",
                "name": "Imágenes mundiales Esri"
            },
            "EsriWorldImageryClarity": {
                "attribution": {
                    "text": "Términos y comentarios"
                },
                "description": "Las imágenes de archivo de Esri pueden ser más claras y precisas que la capa predeterminada.",
                "name": "Esri World Imagery (Clarity) Beta"
            },
            "MAPNIK": {
                "attribution": {
                    "text": "© contribuidores OpenStreetMap, CC-BY-SA"
                },
                "description": "Capa predeterminada de OpenStreetMap",
                "name": "OpenStreetMap (Estándar)"
            },
            "Mapbox": {
                "attribution": {
                    "text": "Términos y comentarios"
                },
                "description": "Imágenes satelitales y aéreas.",
                "name": "Mapbox Satellite"
            },
            "OSM_Inspector-Addresses": {
                "attribution": {
                    "text": "© Geofabrik GmbH, contribuidores OpenStreetMap, CC-BY-SA"
                },
                "name": "Inspector OSM: Direcciones"
            },
            "OSM_Inspector-Geometry": {
                "attribution": {
                    "text": "© Geofabrik GmbH, contribuidores OpenStreetMap, CC-BY-SA"
                },
                "name": "Inspector OSM: Geometría"
            },
            "OSM_Inspector-Highways": {
                "attribution": {
                    "text": "© Geofabrik GmbH, contribuidores OpenStreetMap, CC-BY-SA"
                },
                "name": "Inspector OSM: Carreteras"
            },
            "OSM_Inspector-Multipolygon": {
                "attribution": {
                    "text": "© Geofabrik GmbH, contribuidores OpenStreetMap, CC-BY-SA"
                },
                "name": "Inspector OSM: Área"
            },
            "OSM_Inspector-Places": {
                "attribution": {
                    "text": "© Geofabrik GmbH, contribuidores OpenStreetMap, CC-BY-SA"
                },
                "name": "Inspector OSM: Lugares"
            },
            "OSM_Inspector-Routing": {
                "attribution": {
                    "text": "© Geofabrik GmbH, contribuidores OpenStreetMap, CC-BY-SA"
                },
                "name": "Inspector OSM: Enrutamiento"
            },
            "OSM_Inspector-Tagging": {
                "attribution": {
                    "text": "© Geofabrik GmbH, contribuidores OpenStreetMap, CC-BY-SA"
                },
                "name": "Inspector OSM: Etiquetado"
            },
            "US-TIGER-Roads-2012": {
                "name": "Carreteras TIGER 2012"
            },
            "US-TIGER-Roads-2014": {
                "description": "En nivel de acercamiento 16 o más, datos del mapa de dominio público desde el US Census. En acercamientos inferiores, sólo cambios desde 2006 menos los cambios ya incorporados en OpenStreetMap",
                "name": "Carreteras TIGER 2014"
            },
            "US-TIGER-Roads-2017": {
                "description": "Amarillo = Datos del mapa de dominio público desde el US Census. Rojo = Datos no encontrados en OpenStreetMap",
                "name": "Carreteras TIGER 2017"
            },
            "US_Forest_Service_roads_overlay": {
                "description": "Carretera: marco verde = sin clasificar. marco marrón = pista. Superficie: grava = relleno marrón claro, asfalto = negro, pavimentado = gris, tierra = blanco, hormigón = azul, hierba/pasto = verde. Estacional = barras blancas",
                "name": "Superposición de carreteras forestales de los EE.UU."
            },
            "Waymarked_Trails-Cycling": {
                "attribution": {
                    "text": "© waymarkedtrails.org, colaboradores de OpenStreetMap, CC by-SA 3.0"
                },
                "name": "Waymarked Trails: Ciclismo"
            },
            "Waymarked_Trails-Hiking": {
                "attribution": {
                    "text": "© waymarkedtrails.org, colaboradores de OpenStreetMap, CC by-SA 3.0"
                },
                "name": "Waymarked Trails: Senderismo"
            },
            "Waymarked_Trails-MTB": {
                "attribution": {
                    "text": "© waymarkedtrails.org, colaboradores de OpenStreetMap, CC by-SA 3.0"
                },
                "name": "Waymarked Trails: BTT"
            },
            "Waymarked_Trails-Skating": {
                "attribution": {
                    "text": "© waymarkedtrails.org, colaboradores de OpenStreetMap, CC by-SA 3.0"
                },
                "name": "Waymarked Trails: Patinaje"
            },
            "Waymarked_Trails-Winter_Sports": {
                "attribution": {
                    "text": "© waymarkedtrails.org, colaboradores de OpenStreetMap, CC by-SA 3.0"
                },
                "name": "Waymarked Trails: Deportes de invierno"
            },
            "basemap.at": {
                "attribution": {
                    "text": "basemap.at"
                },
                "description": "Mapa base de Austria, basado en datos gubernamentales.",
                "name": "basemap.at"
            },
            "basemap.at-orthofoto": {
                "attribution": {
                    "text": "basemap.at"
                },
                "description": "Capa de ortofoto proporcionada por basemap.at. «Sucesor» de las imágenes de geoimage.at.",
                "name": "Ortofoto de basemap.at"
            },
            "hike_n_bike": {
                "attribution": {
                    "text": "© contribuidores OpenStreetMap"
                },
                "name": "Hike & Bike"
            },
            "mapbox_locator_overlay": {
                "attribution": {
                    "text": "Términos y comentarios"
                },
                "description": "Muestra los principales elementos que le ayudarán a orientarse.",
                "name": "Capa de orientación"
            },
            "openpt_map": {
                "attribution": {
                    "text": "© contribuidores OpenStreetMap, CC-BY-SA"
                },
                "name": "OpenPT Map (capa)"
            },
            "osm-gps": {
                "attribution": {
                    "text": "© contribuidores OpenStreetMap"
                },
                "description": "Trazas GPS públicas subidas en OpenStreetMap.",
                "name": "Trazas GPS de OpenStreetMap"
            },
            "osm-mapnik-black_and_white": {
                "attribution": {
                    "text": "© contribuidores OpenStreetMap, CC-BY-SA"
                },
                "name": "OpenStreetMap (Estándar blanco y negro)"
            },
            "osm-mapnik-german_style": {
                "attribution": {
                    "text": "© contribuidores OpenStreetMap, CC-BY-SA"
                },
                "name": "OpenStreetMap (estilo alemán)"
            },
            "qa_no_address": {
                "attribution": {
                    "text": "Simon Poole, datos © contribuidores OpenStreetMap"
                },
                "name": "CC sin direcciones"
            },
            "skobbler": {
                "attribution": {
                    "text": "© teselas: skobbler, datos del mapa: contribuidores OpenStreetMap"
                },
                "name": "skobbler"
            },
            "stamen-terrain-background": {
                "attribution": {
                    "text": "Teselas del mapa de Stamen Design, bajo CC BY 3.0. Datos de OpenStreetMap, bajo ODbL"
                },
                "name": "Stamen Terrain"
            },
            "tf-cycle": {
                "attribution": {
                    "text": "Mapas © Thunderforest, datos © contribuidores OpenStreetMap"
                },
                "name": "Thunderforest OpenCycleMap"
            },
            "tf-landscape": {
                "attribution": {
                    "text": "Mapas © Thunderforest, datos © contribuidores OpenStreetMap"
                },
                "name": "Thunderforest Landscape"
            }
        },
        "community": {
            "cape-coast-youthmappers": {
                "name": "Universidad de Cape Coast YouthMappers",
                "description": "Síguenos en Twitter en {url}",
                "extendedDescription": "Este es el identificador oficial del capítulo de Jóvenes Cartografistas de la Universidad de Cape Coast, Ghana. Nos encantan los mapas, los datos abiertos y ayudar a los vulnerables."
            },
            "osm-gh-facebook": {
                "name": "OpenStreetMap Ghana en Facebook",
                "description": "Grupo de Facebook para personas interesadas en OpenStreetMap.",
                "extendedDescription": "Mapeadores en la comunidad de Ghana, promocionando los proyectos OpenStreetMap y Humanitarian OpenStreetMap Team (HOT) en Ghana. Únete a nosotros."
            },
            "osm-gh-twitter": {
                "name": "OpenStreetMap Ghana en Twitter",
                "description": "Síguenos en Twitter en {url}"
            },
            "talk-gh": {
                "name": "Lista de correo Talk-gh",
                "description": "Talk-gh es la lista de correo oficial de la comunidad OSM de Ghana."
            },
            "osm-mg-facebook": {
                "name": "Grupo de Facebook OpenStreetMap Madagascar",
                "description": "Grupo de Facebook Malgache para gente interesada en OpenStreetMap"
            },
            "talk-mg": {
                "name": "Lista de correo Talk-mg",
                "description": "Lugar para contribuidores, comunidades y usuarios de OpenStreetMap en Madagascar para compartir y debatir."
            },
            "OSM-BGD-facebook": {
                "name": "OpenStreetMap Bangladesh",
                "description": "Mejore OpenStreetMap en Bangladesh",
                "extendedDescription": "¿Mapeando en Bangladesh? ¿Tiene alguna pregunta, desea conectarse con la comunidad aquí? Únase a nosotros en {url}. ¡Todos son bienvenidos!"
            },
            "OSM-India-facebook": {
                "name": "OpenStreetMap India - Mapeo participativo del barrio",
                "description": "Mejore OpenStreetMap en India",
                "extendedDescription": "¿Mapeando en India? ¿Tiene preguntas, quiere conectarse con la comunidad aquí? Únase a nosotros en {url}. ¡Todos son bienvenidos!",
                "events": {
                    "sotmasia2018": {
                        "name": "State of the Map Asia 2018",
                        "description": "Únase al evento regional OpenStreetMap 2018 en el State of the Map Asia en India",
                        "where": "Instituto Indio de Administración, Bangalore, India"
                    }
                }
            },
            "OSM-india-mailinglist": {
                "name": "Lista de correo de OpenStreetMap India",
                "description": "Talk-in es la lista de correo oficial para la comunidad hindú"
            },
            "OSM-india-twitter": {
                "name": "Twitter de OpenStreetMap India",
                "description": "Estamos a solo un tweet: {url}"
            },
            "OSM-India-Puducherry-Facebook": {
                "name": "Free Software Hardware Movement - Facebook",
                "description": "Página de Facebook de FSHM para conocer eventos y actividades de la comunidad",
                "extendedDescription": "FSHM organiza eventos relacionados con software/hardware, tecnología, activismo y OpenStreetMap. Su página FB es la mejor manera de mantenerse en contacto con sus eventos."
            },
            "OSM-India-Puducherry-Matrix": {
                "name": "Free Software Hardware Movement - Matrix",
                "description": "Grupo Riot de FSHM para discutir, compartir y actualizar actividades de mapeo, eventos en Puducherry y sus alrededores",
                "extendedDescription": "Los miembros de la comunidad FSHM comparten sus actualizaciones / experiencias de mapeo de OSM a través del grupo Riot.im, este grupo también se usa para discutir cosas relacionadas con software / hardware, tecnología y activismo gratuitos."
            },
            "OSM-IDN-facebook": {
                "name": "OpenStreetMap Indonesia",
                "description": "Mejore OpenStreetMap en Indonesia",
                "extendedDescription": "¿Mapeando en Indonesia? ¿Tiene preguntas, quiere conectarse con la comunidad aquí? Únase a nosotros en {Url}. ¡Todos son bienvenidos!"
            },
            "OSM-japan-facebook": {
                "name": "Comunidad OpenStreetMap Japón",
                "description": "Mapeadores y usuarios de OpenStreetMap en Japón"
            },
            "OSM-japan-mailinglist": {
                "name": "Lista de correo de OpenStreetMap Japón",
                "description": "Talk-ja es una lista de correo oficial para la Comunidad Japonesa"
            },
            "OSM-japan-twitter": {
                "name": "Twitter de OpenStreetMap Japón",
                "description": "Hashtag en Twitter: {url}"
            },
            "OSM-japan-website": {
                "name": "OpenStreetMap Japón",
                "description": "Mapeadores y usuarios de OpenStreetMap en Japón"
            },
            "OSM-korea-telegram": {
                "name": "Canal en Telegram de OSM Korea",
                "description": "Canal no-oficial para contribuidores, comunidades y usuarios de OpenStreetMap en Korea para compartir y discutir."
            },
            "OSM-MY-facebook": {
                "name": "OpenStreetMap Malaysia en Facebook",
                "description": "¡Para conversar sobre cualquier cosa relacionada con OpenStreetMap!"
            },
            "OSM-MY-forum": {
                "name": "Foro de OpenStreetMap Malasia",
                "description": "Foro oficial de OpenStreetMap Malaysia"
            },
            "OSM-MY-matrix": {
                "name": "Canal Riot de OpenStreetMap Malaysia",
                "description": "¡Todos los mapeadores son bienvenidos! Regístrese en {signupUrl}"
            },
            "OSM-MNG-facebook": {
                "name": "OpenStreetMap Mongolia",
                "description": "Mejore OpenStreetMap en Mongolia",
                "extendedDescription": "¿Mapeando en Mongolia? ¿Tiene preguntas, quiere conectarse con la comunidad aquí? Únase a nosotros en {Url}. ¡Todos son bienvenidos!"
            },
            "OSM-MMR-facebook": {
                "name": "OpenStreetMap Birmania",
                "description": "Mejore OpenStreetMap en Birmania",
                "extendedDescription": "¿Mapeando en Birmania? ¿Tienes preguntas, quiere contactarse con la comunidad aquí? Únase a nosotros en {Url}. ¡Todos son bienvenidos!"
            },
            "OSM-Nepal-facebook": {
                "name": "OpenStreetMap Nepal",
                "description": "Mejore OpenStreetMap en Nepal",
                "extendedDescription": "¿Mapeando en Nepal? ¿Tiene preguntas, quiere conectarse con la comunidad aquí? Únase a nosotros en {Url}. ¡Todos son bienvenidos!"
            },
            "OSM-PH-facebook": {
                "name": "Grupo de Facebook OpenStreetMap PH",
                "description": "Bienvenido a OpenStreetMap Filipinas, donde animamos a los Filipinos a contribuir al proyecto OpenStreetMap"
            },
            "OSM-PH-mailinglist": {
                "name": "Lista de correo Talk-ph",
                "description": "Una lista de correo para discutir OpenStreetMap en Filipinas"
            },
            "OSM-PH-slack": {
                "name": "Slack de OpenStreetMap PH",
                "description": "¡Todos son bienvenidos! Regístrate en {signupUrl}"
            },
            "OSM-PH-telegram": {
                "name": "Telegram de OpenStreetMap PH",
                "description": "Comunidad local en Telegram no oficial de contribuidores y amigos de OpenStreetMap en Filipinas"
            },
            "OSM-RU-forum": {
                "name": "Foro OpenStreetMap RU",
                "description": "Foro web de OpenStreetMap Rusia"
            },
            "OSM-RU-telegram": {
                "name": "Telegram de OpenStreetMap RU",
                "description": "Chat de telegram de OpenStreetMap Rusia"
            },
            "OSM-LKA-facebook": {
                "name": "OpenStreetMap Sri Lanka",
                "description": "Mejore OpenStreetMap en Sri Lanka",
                "extendedDescription": "¿Mapeando en Sri Lanka? ¿Tiene preguntas, quiere conectarse con la comunidad? Únase a nosotros en {Url}. ¡Todos son bienvenidos!"
            },
            "OSM-TW-facebook": {
                "name": "Comunidad de OpenStreetMap Taiwan",
                "description": "Grupo de Facebook para mapeadores y usuarios de OpenStreetMap para discutir asuntos sobre Taiwán."
            },
            "OSM-TW-mailinglist": {
                "name": "Lista de correo de OpenStreetMap Taiwán",
                "description": "Talk-tw es la lista de correo oficial para que las Comunidades discutan asuntos sobre Taiwán"
            },
<<<<<<< HEAD
=======
            "OSM-TH-CNX-meetup": {
                "name": "Meetup de OSM en Chiang Mai",
                "description": "Reunión irregular de la comunidad OpenStreetMap en Chiang Mai",
                "extendedDescription": "Los miembros de la comunidad OpenStreetMap se reúnen cada pocos meses en Chiang Mai. Póngase en contacto y eche un vistazo a {url} para ver cuándo está programada la próxima reunión"
            },
            "OSM-TH-facebook": {
                "name": "Grupo de Facebook de OpenStreetMap TH",
                "description": "Grupo de Facebook para OpenStreetMappers en Tailandia"
            },
>>>>>>> 30c7f7db
            "OSM-TH-forum": {
                "name": "Foro OpenStreetMap TH",
                "description": "Foro web de OpenStreetMap Tailandia"
            },
<<<<<<< HEAD
=======
            "al-forum": {
                "name": "Foro de OSM de Albania",
                "description": "Foro de OpenStreetMap de Albania"
            },
            "al-maptime-tirana": {
                "name": "Maptime Tirana",
                "description": "¡Eventos sociales organizados alrededor del mapeando - principiantes más bienvenidos!",
                "extendedDescription": "Maptime es un entorno de aprendizaje abierto para todos los niveles y grados de conocimiento, que ofrece apoyo educativo intencional para el principiante. Maptime es a la vez flexible y estructurado, creando espacio para mapeando de tutoriales, talleres, proyectos en curso con un objetivo compartido, y tiempo de trabajo independiente/colaborativo."
            },
            "al-telegram": {
                "name": "Canal de Telegram de OSM de Albania",
                "description": "Canal de Telegram de OpenStreetMap de Albania"
            },
>>>>>>> 30c7f7db
            "at-forum": {
                "name": "Foro de OpenStreetMap Austria",
                "description": "El foro oficial para preguntas sobre OpenStreetMap en y alrededor de Austria"
            },
            "at-mailinglist": {
                "name": "Lista de correo Talk-at",
                "description": "Talk-at es la lista de correo oficial de la comunidad austríaca de OSM"
            },
            "at-twitter": {
                "name": "Twitter OpenStreetMap Austria",
                "description": "OpenStreetMap Austria en Twitter: {url}"
            },
            "osmgraz-meetup": {
<<<<<<< HEAD
                "name": "Reunión de la comunidad de OSM en Graz",
=======
                "name": "Meetup de la comunidad de OSM en Graz",
>>>>>>> 30c7f7db
                "description": "Reunión mensual de la comunidad OpenStreetMap en Graz"
            },
            "osmgraz-twitter": {
                "name": "Comunidad de OSM Graz en twitter",
                "description": "Comunidad de OpenstreetMap en Graz en twitter"
            },
            "osm-at": {
                "name": "OpenStreetMap Austria",
                "description": "La plataforma de información sobre OpenStreetMap en Austria"
            },
            "byosm": {
                "name": "OpenStreetMap Belarús",
                "description": "Grupo de telegram de OpenStreetMap Belarús"
            },
            "be-facebook": {
                "name": "Comunidad OpenStreetMap BE",
                "description": "Mapeadores y OpenStreetMap en Facebook en Bélgica"
            },
            "be-forum": {
                "name": "Foro de OpenStreetMap BE",
                "description": "Foro web de OpenStreetMap Bélgica"
            },
            "be-irc": {
                "name": "IRC de OpenStreetMap Bélgica",
                "description": "Únete a #osmbe en irc.oftc.net (puerto 6667)",
                "extendedDescription": "Unirse a #osmbe en irc.oftc.net (puerto 6667), está puenteado con el canal de chat Matrix"
            },
            "be-mailinglist": {
                "name": "Lista de correo de Talk-be",
                "description": "Talk-be es la lista de correo oficial para la comunidad belga de OSM"
            },
<<<<<<< HEAD
=======
            "be-maptime": {
                "name": "Maptime de Bélgica",
                "description": "Eventos sociales organizados en torno al mapeo: ¡Los principiantes son bienvenidos!",
                "extendedDescription": "Maptime es un entorno de aprendizaje abierto para todos los niveles y grados de conocimiento, que ofrece apoyo educativo intencional para el principiante. Maptime es a la vez flexible y estructurado, creando espacio para tutoriales de mapeo, talleres, proyectos en curso con un objetivo compartido y tiempo de trabajo independiente / colaborativo."
            },
>>>>>>> 30c7f7db
            "be-matrix": {
                "name": "Canal Matrix de OpenStreetMap BE",
                "description": "¡Todos los mapeadores son bienvenidos!",
                "extendedDescription": "La mayoría de las charlas ocurren en el canal \"OpenStreetMap Belgium\". ¡Puede preguntar cualquier cosa allí! Las otras salas son para temas específicos."
            },
            "be-meetup": {
<<<<<<< HEAD
                "name": "Grupo de encuentro OpenStreetMap Bélgica",
=======
                "name": "Meetup de encuentro OpenStreetMap Bélgica",
>>>>>>> 30c7f7db
                "description": "Reuniones en la vida real de todos los interesados en OpenStreetMap",
                "extendedDescription": "Las reuniones presenciales son geniales para conocer a otros mapeadores, hacerles preguntas y aprender mucho. ¡Son especialmente bienvenidos los nuevos contribuidores!"
            },
            "be-twitter": {
                "name": "Twitter OpenStreetMap Bélgica",
                "description": "OSM Bélgica en Twitter: @osm_be"
            },
            "talk-cz-mailinglist": {
<<<<<<< HEAD
                "name": "Lista de correo Talk-cz",
=======
>>>>>>> 30c7f7db
                "description": "Talk-cz es la lista de correo oficial para la comunidad checa"
            },
            "dk-forum": {
                "name": "Foro web de OpenStreetMap Dinamarca",
                "description": "Foro web de OpenStreetMap Dinamarca"
            },
            "dk-irc": {
                "name": "IRC de OpenStreetMap Dinamarca",
                "description": "Únase a #osm-dk en irc.oftc.net (puerto 6667)"
            },
            "dk-mailinglist": {
                "name": "Lista de correo Talk-dk",
                "description": "Una lista de correo para discutir OpenStreetMap en Dinamarca"
            },
<<<<<<< HEAD
=======
            "fi-forum": {
                "name": "Foro de OpenStreetMap FI",
                "description": "Foro web de OpenStreetMap Finlandia"
            },
            "fi-irc": {
                "name": "IRC de OpenStreetMap Finlandia",
                "description": "Únase a #osm-fi en irc.oftc.net (puerto 6667)"
            },
            "fi-mailinglist": {
                "name": "Lista de correo de Talk-fi",
                "description": "Talk-fi es la lista de correo oficial para la comunidad finlandesa de OSM"
            },
>>>>>>> 30c7f7db
            "fr-facebook": {
                "name": "Página de Facebook de OpenStreetMap Francia",
                "description": "Página de Facebook de OpenStreetMap Francia"
            },
            "fr-forum": {
                "name": "Foro web de OpenStreetMap Francia",
                "description": "Foro web de OpenStreetMap Francia"
            },
            "fr-irc": {
                "name": "OpenStreetMap Francia en IRC",
                "description": "Únase a #osm-fr en irc.oftc.net (puerto 6667)"
            },
            "fr-mailinglist": {
                "name": "Lista de correo Talk-fr",
                "description": "Lista de correo Talk-fr"
            },
            "fr-twitter": {
                "name": "OpenStreetMap Francia en Twitter",
                "description": "OpenStreetMap Francia en Twitter: {url}"
            },
            "de-berlin-mailinglist": {
                "name": "Lista de correo de Berlín",
                "description": "Esta es la lista de correo de la comunidad de OSM de Berlín"
            },
            "de-berlin-meetup": {
<<<<<<< HEAD
                "name": "Encuentro de OpenStreetMap Berlín-Brandenburgo",
=======
                "name": "Meetup de OpenStreetMap Berlín-Brandenburgo",
>>>>>>> 30c7f7db
                "description": "Mapeadores y usuarios en OpenStreetMap en el área de Berlín"
            },
            "de-berlin-telegram": {
                "name": "@osmberlin en Telegram",
                "description": "Chat de Telegram de OpenStreetMap Berlín"
            },
            "de-berlin-twitter": {
                "name": "Twitter de OpenStreetMap Berlín",
                "description": "Síguenos en Twitter: {url}"
            },
            "de-forum": {
                "name": "Foro de OpenStreetMap DE",
                "description": "Foro web de OpenStreetMap Alemania"
            },
            "de-irc": {
                "name": "IRC de OpenStreetMap Alemania",
                "description": "Únase a #osm-de en irc.oftc.net (puerto 6667)"
            },
            "de-mailinglist": {
                "name": "Lista de correo Talk-de",
                "description": "Talk-de es la lista de correo oficial para la comunidad alemana de OSM"
            },
            "de-ostwestfalen-lippe-mailinglist": {
                "name": "Lista de correo OWL",
                "description": "Esta es la lista de correo de la comunidad Ostwestfalen-Lippe de OSM"
            },
<<<<<<< HEAD
=======
            "de-telegram": {
                "name": "Telegram de OpenStreetMap Alemania",
                "description": "Únase al supergrupo de Telegram de OpenStreetMap Alemania en {url}"
            },
>>>>>>> 30c7f7db
            "osm-de": {
                "name": "OpenStreetMap Alemania",
                "description": "La plataforma de información sobre OpenStreetMap en Alemania"
            },
            "hu-facebook": {
                "name": "Facebook de OpenStreetMap HU",
                "description": "Facebook de Mapeadores y OpenStreetMap en Hungría"
            },
            "hu-forum": {
                "name": "Foro OpenStreetMap HU",
                "description": "Foro web de OpenStreetMap Hungría"
            },
            "hu-meetup": {
                "name": "Meetup de OpenStreetMap Hungría",
                "description": "La plataforma para organizar encuentros en Hungría"
            },
            "it-facebook": {
                "name": "Facebook de OpenStreetMap Italia",
                "description": "Únase a la comunidad de OpenStreetMap Italia en Facebook"
            },
            "it-irc": {
                "name": "IRC de OpenStreetMap Italia",
                "description": "Únase a #osm-it en irc.oftc.net (puerto 6667)"
            },
            "it-mailinglist": {
                "name": "Lista de correo de Talk-it",
                "description": "Talk-it es la lista de correo oficial de la comunidad OSM italiana"
            },
<<<<<<< HEAD
=======
            "it-telegram": {
                "name": "@OpenStreetMapItalia en Telegram"
            },
>>>>>>> 30c7f7db
            "it-twitter": {
                "name": "Twitter de OpenStreetMap Italia",
                "description": "Síganos en Twitter en {url}"
            },
            "OSM-Rome-meetup": {
                "name": "Encuentro de mapeadores de Roma",
                "description": "Mejore OpenStreetMap en el área de Roma",
                "extendedDescription": "Nuestro objetivo es ser un recurso para que las personas discutan y compartan conocimientos sobre la utilización de conjuntos de datos geográficos libres, especialmente OpenStreetMap, y software geoespacial abierto que gestiona, edita y muestra datos geográficos, y aboga por su uso en Lazio."
            },
            "South-Tyrol-Mailing-List": {
                "name": "Lista de correo de OpenStreetMap para Tirol del Sur",
                "description": "Lista de conversaciones regionales de OpenStreetMap Italia para Tirol del Sur"
            },
            "talk-it-lazio": {
                "name": "OpenStreetMap IT Lazio",
                "description": "¡Todos son bienvenidos! Regístrese en {signupUrl}",
                "extendedDescription": "Lista de correo para el área de Roma y Lazio."
            },
            "Trentino-Mailing-List": {
                "name": "Lista de correo de OpenStreetMap para Trentino",
                "description": "Lista de conversaciones regionales de OpenStreetMap Italia para Trentino"
            },
            "no-forum": {
                "name": "Foro web de OpenStreetMap Noruega",
                "description": "Foro web de OpenStreetMap Noruega"
            },
            "no-irc": {
                "name": "OpenStreetMap Norway en IRC",
                "description": "Sala de chat para mapeadores y usuarios de OpenStreetMap, desarrolladores y entusiastas en Noruega"
            },
            "no-mailinglist": {
                "name": "Lista de correo de OpenStreetMap Noruega",
                "description": "Lista de correo para mapeadores y usuarios de OpenStreetMap, desarrolladores y entusiastas en Noruega"
            },
            "OSM-PL-facebook-group": {
                "name": "Grupo de Facebook de OpenStreetMap Polonia",
                "description": "Grupo para mapeadores y usuarios de OpenStreetMap en Polonia"
            },
            "OSM-PL-forum": {
                "name": "Foro de OpenStreetMap Polonia",
                "description": "Foro de la comunidad polaca OpenStreetMap"
            },
            "OSM-ES-mailinglist": {
                "name": "Lista de correo Talk-es",
                "description": "Una lista de correo para discutir OpenStreetMap en España"
            },
            "OSM-ES-telegram": {
                "name": "@OSMes en Telegram",
                "description": "Grupo de Telegram de OpenStreetMap España"
            },
            "osm-se": {
                "name": "OpenStreetMap.se",
                "description": "Proporcionar servicios e información OSM para la comunidad local en Suecia"
            },
            "se-facebook": {
                "name": "Facebook de OpenStreetMap Suecia",
                "description": "OpenStreetMap Suecia en Facebook"
            },
            "se-forum": {
                "name": "Foro Web de OpenStreetMap Suecia",
                "description": "Foro Web de OpenStreetMap Suecia"
            },
            "se-irc": {
                "name": "IRC de OpenStreetMap Suecia",
                "description": "Únase a #osm.se en irc.oftc.net (puerto 6667)"
            },
            "se-mailinglist": {
                "name": "Lista de correo Talk-se",
                "description": "Una lista de correo para discutir OpenStreetMap en Suecia"
            },
            "se-twitter": {
                "name": "OpenStreetMap Suecia en Twitter",
                "description": "Síguenos en Twitter en {url}"
            },
            "Nottingham-OSM-pub-meetup": {
                "name": "Reunión mensual pub de East Midlands (Nottingham)",
                "description": "Reunión social de mapeadores y usuarios de East Midlands",
                "extendedDescription": "Un grupo se ha estado reuniendo desde marzo de 2011, inicialmente en Nottingham, y más recientemente en Derby, y de vez en cuando en otras partes de East Midlands. Estas son reuniones sociales, pero son un excelente lugar para venir y hacer preguntas específicas sobre OSM, ya sea en el área o en general. En los meses de verano usualmente hacemos un mapeo ligero durante una hora en las cercanías de nuestro lugar de reunión. El grupo como un todo tiene un interés especial en el mapeo de los derechos de paso públicos y de vez en cuando tiene reuniones de mapeo para este propósito."
            },
            "gb-mailinglist": {
                "name": "Lista de correo de Talk-gb",
                "description": "Talk-gb es la lista de comunicación principal para la comunidad OSM británica (incluida Irlanda del Norte)"
            },
            "mappa-mercia-group": {
                "name": "Grupo local Mappa Mercia",
                "description": "Un hogar para entusiastas de OpenStreetMap en las Midlands",
                "extendedDescription": "Mappa Mercia es un proyecto para hacer crecer OpenStreetMap en West Midlands, Reino Unido. Organizamos eventos comunitarios, proporcionamos capacitación y apoyamos a las organizaciones locales que desean abrir sus datos."
            },
            "gb-irc": {
                "name": "IRC de OpenStreetMap Reino Unido",
                "description": "Únase a #osm-gb en irc.oftc.net (puerto 6667)",
                "extendedDescription": "Únase a #osm-gb en irc.oftc.net (puerto 6667), sea paciente y espere unos minutos si hace una pregunta"
            },
            "OSM-CA-Slack": {
                "name": "Slack de OSM-CA",
                "description": "¡Todos son bienvenidos! Regístrese en {signupUrl}."
            },
            "OSM-Vancouver-meetup": {
                "name": "OpenStreetMap Vancouver",
                "description": "Mapeadores y usuarios de OpenStreetMap en el área de Vancouver, BC"
            },
            "OSM-CU-telegram": {
                "name": "OSM Cuba en Telegram",
                "description": "Chat de Telegram de OpenStreetMap Cuba"
            },
            "OSM-NI-telegram": {
                "name": "OSM Nicaragua en Telegram",
                "description": "Chat de Telegram de OpenStreetMap Nicaragua "
            },
            "Bay-Area-OpenStreetMappers": {
                "name": "OpenStreetMappers del área de la bahía",
                "description": "Mejore OpenStreetMap en el área de la bahía",
                "extendedDescription": "En este grupo se trata de hacer crecer la comunidad OpenStreetMap aquí en el Área de la Bahía. Nuestros eventos están abiertos a todos, desde entusiastas del código abierto, ciclistas, profesionales SIG, geocachers y más. Cualquier persona y todos los que estén interesados en mapas, creación de mapas y datos de mapa gratuitos pueden unirse a nuestro grupo y asistir a nuestros eventos."
            },
            "Central-Pennsylvania-OSM": {
                "name": "OSM Pensilvania Central",
                "description": "Comunidad de mapeo en línea con sede en State College, PA"
            },
            "Code-for-San-Jose-Slack": {
                "name": "Slack de Code for San Jose",
                "description": "¡Todos son bienvenidos! Regístrese en {signupUrl}, luego únase al canal #osm channel."
            },
            "Dallas-Fort-Worth-OSM": {
                "name": "Dallas-Fort Worth OSM",
                "description": "El grupo de usuarios de OpenStreetMap para Dallas-Fort Worth",
                "extendedDescription": "Dallas, Fort Worth y todas las ciudades en el medio están repletas de gente creativa y conocedora de la tecnología. La visión de este grupo de usuarios es encontrar nuevas formas de utilizar el increíble recurso de OSM."
            },
            "GeoPhilly": {
                "name": "GeoPhilly",
                "description": "Encuentro para entusiastas del mapa en el área de Filadelfia",
                "extendedDescription": "GeoPhilly une desarrolladores, geógrafos, geeks de datos, entusiastas del código abierto, hackers cívicos y adictos al mapa en nuestro amor compartido por los mapas y las historias que cuentan. Si usa mapas como parte de su trabajo o simplemente quiere aprender más, este es lugar de encuentro para usted. Nuestros eventos apuntan a ser abiertos, amigables, educativos y sociales, y abarcan desde happy hours hasta lightning talk -charla relámpago- o incluso talleres. ¡Ven a crear una comunidad geoespacial diversa e inspiradora en Filadelfia con nosotros!"
            },
            "MapMinnesota": {
                "name": "MapMinnesota",
                "description": "Mapeadores y entusiastas de OpenStreetMap en el área de Twin Cities",
                "extendedDescription": "¡Conecta a los entusiastas de OpenStreetMap en Minnesota y Twin Cities!"
            },
            "Mapping-DC-meetup": {
                "name": "Mapeando DC",
                "description": "Mejore OpenStreetMap en el área de DC",
                "extendedDescription": "Somos un grupo de cartógrafos voluntarios que buscan mejorar OpenStreetMap en el área de DC. También pretendemos enseñar a otros sobre el ecosistema OSM, análisis de datos, cartografía y SIG. Nos reunimos cada dos meses para enfocarnos en un área de nuestra ciudad."
            },
            "Maptime-ME-meetup": {
                "name": "MaptimeME",
                "description": "Mapeadores y usuarios de OpenStreetMap, en Portland, ME",
                "extendedDescription": "Maptime es, literalmente, el momento de hacer mapas. Nuestra misión es abrir las puertas de la posibilidad cartográfica a cualquier persona interesada creando un tiempo y espacio para el aprendizaje colaborativo, la exploración y la creación de mapas utilizando herramientas y tecnologías de mapeo."
            },
            "OpenCleveland-meetup": {
                "name": "Open Cleveland",
                "description": "Mejore OpenStreetMap en el área de Cleveland",
                "extendedDescription": "Open Geo Cleveland pretende ser un recurso para que las personas discutan y compartan conocimientos sobre el uso de conjuntos de datos geográficos libres, especialmente OpenStreetMap, y software geoespacial abierto que gestiona, edita y muestra datos geográficos, y aboga por su uso en el noreste de Ohio. También somos un capítulo maptime =)"
            },
            "OSM-Boston": {
                "name": "OpenStreetMap Boston",
                "description": "Editores y usuarios de OpenStreetMap en el área de Boston",
                "extendedDescription": "OpenStreetMap es el mapa del mundo gratuito y abierto al estilo wiki, con cientos de miles de contribuciones diarias de personas como usted. ¡Editar el mapa es simple y divertido! ¡Únete a nosotros tanto en el interior como en el exterior en nuestro esfuerzo por crear el mejor mapa del área de Boston y el resto del mundo!"
            },
            "OSM-Central-Salish-Sea": {
                "name": "OpenStreetMap Central Salish Sea",
                "description": "Mapeadores y usuarios de OpenStreetMap alrededor de Mount Vernon, WA",
                "extendedDescription": "OpenStreetMap es un mapa del mundo hecho por personas como usted. Es un mapa que creas, que se regala gratis como wikipedia. Visite osm.org para obtener más información. ¡Nos reunimos todo el tiempo para hablar de mapas, hacer mapas y divertirnos!"
            },
            "OSM-Chattanooga": {
                "name": "OSM Chattanooga",
                "description": "El grupo de usuarios de OpenStreetMap para Chattanooga"
            },
            "OSM-Colorado": {
                "name": "OpenStreetMap Colorado",
                "description": "Editores y usuarios de OpenStreetMap en el Estado de Colorado, EE.UU.",
                "extendedDescription": "OpenStreetMap (OSM) Colorado es una colaboración local de personas interesadas en contribuir con sus esfuerzos para crear mapas gratuitos. Alentamos a todos nuestros cartógrafos a organizar o sugerir eventos de mapeo en todo el estado. Los encuentros pueden ser simples reuniones sociales, entrenamiento básico a avanzado de OSM o actividades de mapeo comunitario."
            },
            "OSM-NYC": {
                "name": "OpenStreetMap NYC",
                "description": "Mapeadores y usuarios de OpenStreetMap, desarrolladores y entusiastas en el área Metropolitana de Nueva York"
            },
            "OSM-Portland": {
                "name": "OpenStreetMap Portland",
                "description": "Mapeadores y usuarios de OpenStreetMap en el área de Portland",
                "extendedDescription": "OpenStreetMap (OSM) es un mapa del mundo creado por personas como tú. Es un mapa que tú creas, que se regala gratis como wikipedia. Visita osm.org para obtener más información, ¡y únete a nosotros en un encuentro para hablar de mapas, contribuir con OSM y divertirse!"
            },
            "OSM-Seattle": {
                "name": "OpenStreetMap Seattle",
                "description": "Editores y usuarios de OpenStreetMap en el área de Seattle"
            },
            "OSM-SoCal": {
                "name": "OpenStreetMap Southern California",
                "description": "¡Divirtámonos, contribuyamos con algo a Los Ángeles y aprendamos a mapear!",
                "extendedDescription": "OpenStreetMap (OSM) Southern California es para todos aquellos interesados ​​en mapear para trabajar juntos con OpenStreetMap. OpenStreetMap, la Wikipedia de mapas, es un mapa de código abierto y gratuito creado por más de 1,000,000 de voluntarios en todo el mundo. Todos son bienvenidos. Si no conoce OpenStreetMap, le enseñaremos. Si tiene una idea para un proyecto de mapeo o incluso una excursión que el grupo pueda hacer, ¡genial!"
            },
            "OSM-South-Bay": {
                "name": "OSM South Bay",
                "description": "Noches de mapeo organizadas por Code for San Jose",
                "extendedDescription": "Code for San Jose, la brigada local del Code for America, organiza noches de mapeo mensuales los jueves por la noche en el centro de San José. Conozca a otros mapeadores de South Bay, ayude con proyectos de mapeo locales y escuche sobre otros proyectos de tecnología cívica. No se requieren habilidades de programación ni GIS."
            },
            "OSM-Tampa-Bay": {
                "name": "OpenStreetMap Tampa Bay",
                "description": "Editores y usuarios de OpenStreetMap en el área de Tampa Bay",
                "extendedDescription": "El grupo OSM de residentes locales de Tampa Bay para reunirnos y construir el mapa definitivo de Tampa Bay con OpenStreetMap, el mapa libre y editable del mundo.  Si te van los mapas, el código abierto, GPS, senderismo, ciclismo, etcetera, te encantará trabajar con OpenStreetMap -- ¡así que únete! Nos juntaremos y haremos mapas y hablaremos de nuevos temas una vez al mes o así."
            },
            "OSM-US-Slack": {
                "name": "Slack de OpenStreetMap EE.UU.",
                "description": "¡Todos son bienvenidos! Regístrate en {signupUrl}"
            },
            "OSM-US": {
                "name": "OpenStreetMap EE.UU.",
                "description": "Ayudamos a crecer y mejorar OpenStreetMap en los Estados Unidos.",
                "extendedDescription": "Apoyamos OpenStreetMap celebrando conferencias anuales, proporcionando recursos comunitarios, creando alianzas y dando a conocer. Únase a OpenStreetMap EE.UU. aquí: {signupUrl}"
            },
            "OSM-Utah": {
                "name": "OpenStreetMap Utah",
                "description": "Editores y usuarios de OpenStreetMap en el área de Salt Lake City",
                "extendedDescription": "Las actividades pueden incluir cosas como talleres para Aprender a Hacer Mapas, actividades de mapeo y recolección de datos al aire libre. Los eventos tendrán lugar en el área de SLC, al menos inicialmente. Estamos buscando mapeadores experimentados, así como personas nuevas en OSM. ¡Únase y mapeemos juntos!"
            },
            "OSM-Wyoming": {
                "name": "OpenStreetMap Wyoming",
                "description": "Editores y usuarios de OpenStreetMap en el área de Wyoming",
                "extendedDescription": "OpenStreetMap (OSM) Wyoming es una colaboración local de personas interesadas en contribuir con sus esfuerzos para crear mapas gratuitos. Alentamos a todos nuestros cartógrafos a organizar o sugerir eventos de mapeo en todo el estado. Las actividades de reunión pueden ser simples reuniones sociales, entrenamiento básico a avanzado de OSM o fiestas de mapeo de la comunidad."
            },
            "PHXGeo-meetup": {
                "name": "Meetup de PHXGeo",
                "description": "Editores y usuarios de OpenStreetMap en el área de Phoenix, AZ",
                "extendedDescription": "Este es un grupo de encuentro para aquellos en el área de Phoenix que les gustan los mapas, GIS, OpenStreetMap, cartografía y cualquier cosa similar."
            },
            "PHXGeo-twitter": {
                "name": "Twitter de PHXGeo",
                "description": "Síguenos en Twitter en  {url}"
            },
            "Western-Slope-facebook": {
                "name": "Facebook de Western Slope OSM",
                "description": "Editores y usuarios de OpenStreetMap en Grand Junction, CO"
            },
            "Western-Slope-meetup": {
                "name": "Meetup de Western Slope OSM",
                "description": "Editores y usuarios de OpenStreetMap en Grand Junction, CO",
                "extendedDescription": "El objetivo de este grupo es presentar OpenStreetMap a la comunidad, desarrollar una comunidad de mapeadores, crear datos geográficos lo más increíble posible utilizando cualquier método que podamos y, finalmente, crear una estrategia con el fin de obtener esta información de nuestra comunidad. ¡Imagine la señalización precisa del sendero! ¡Imagine un mayor desarrollo de las ciclovías! ¡Imagina lo que quieras, esa es la gracia de OpenStreetMap!"
            },
            "Maptime-Australia-Slack": {
                "name": "Slack de Maptime Australia",
                "description": "Regístrate en {signupUrl}"
            },
            "talk-au": {
                "name": "Lista de correo Talk-au",
                "description": "Lugar para que los mapeadores australianos chateen"
            },
            "OSM-AR-facebook": {
                "name": "Facebook de OpenStreetMap Argentina",
                "description": "Unite a la comunidad de OpenStreetMap Argentina en Facebook",
                "extendedDescription": "Novedades de la comunidad local"
            },
            "OSM-AR-forum": {
                "name": "Foro web de OpenStreetMap Argentina",
                "description": "Unite al foro web de OpenStreetMap Argentina",
                "extendedDescription": "Ideal para discusiones largas o importantes. Tiempo de respuesta lento. "
            },
            "OSM-AR-irc": {
                "name": "IRC de OpenStreetMap Argentina",
                "description": "Unite a #osm-ar en irc.oftc.net (puerto 6667)",
                "extendedDescription": "Puede que encuentres al usuario más geek de la comunidad."
            },
            "OSM-AR-mailinglist": {
                "name": "Lista de correo Talk-ar",
                "description": "Lista de correo electrónico histórica. Casi sin uso hoy en día."
            },
            "OSM-AR-telegram": {
                "name": "Telegram de OpenStreetMap Argentina",
                "description": "Unite a la comunidad de OpenStreetMap Argentina en Telegram",
                "extendedDescription": "El canal más activo de la comunidad, ideal para charlar y obtener respuestas a tus preguntas al instante. ¡Todos son bienvenidos!"
            },
            "OSM-AR-twitter": {
                "name": "Twitter de OpenStreetMap Argentina",
                "description": "Seguinos en Twitter en {url}",
                "extendedDescription": "Novedades de la comunidad local y OpenStreetMap en general. "
            },
            "OSM-BO-mailinglist": {
                "name": "Lista de correo talk-bo",
                "description": "Talk-bo es la lista de correo oficial de la comunidad boliviana de OpenStreetMap",
                "extendedDescription": "¿Mapeando en Bolivia? ¿Tiene preguntas, quiere conectarse con la comunidad aquí? Únase a nosotros en {url}. ¡Todos son bienvenidos!"
            },
            "Bahia-telegram": {
                "name": "Grupo de Telegram de OpenStreetMap Bahia",
                "description": "Únete a la comunidad de OpenStreetMap Bahia en Telegram",
                "extendedDescription": "Únase a la comunidad para obtener más información sobre OpenStreetMap, hacer preguntas o participar en nuestras reuniones. ¡Todos son bienvenidos!"
            },
            "DF-telegram": {
                "name": "Grupo de Telegram de OpenStreetMap Brasilia",
                "description": "Únase a la comunidad de OpenStreetMap Brasília en Telegram",
                "extendedDescription": "Únase a la comunidad para obtener más información sobre OpenStreetMap, hacer preguntas o participar en nuestras reuniones. ¡Todos son bienvenidos!"
            },
            "OSM-br-mailinglist": {
                "name": "Lista de correo Talk-br",
                "description": "Una lista de correo para discutir OpenStreetMap en Brasil"
            },
            "OSM-br-telegram": {
                "name": "Telegram de OpenStreetMap Brasil",
                "description": "Únase a la comunidad de OpenStreetMap Brasil en Telegram",
                "extendedDescription": "Únase a la comunidad para obtener más información sobre OpenStreetMap, hacer preguntas o participar en nuestras reuniones. ¡Todos son bienvenidos!"
            },
            "OSM-br-twitter": {
                "name": "Twitter de OpenStreetMap Brasil",
                "description": "Síguenos en Twitter en {url}"
            },
            "OSM-CL-facebook": {
                "name": "Facebook de OpenStreetMap Chile",
                "description": "Únase a la comunidad de OpenStreetMap Chile en Facebook",
                "extendedDescription": "Únase a la comunidad para obtener más información sobre OpenStreetMap, hacer preguntas o participar en nuestras reuniones. ¡Todos son bienvenidos!"
            },
            "OSM-CL-mailinglist": {
                "name": "Lista de correo Talk-br",
                "description": "Una lista de correo para discutir OpenStreetMap en Chile"
            },
            "OSM-CL-telegram": {
                "name": "Telegram de OpenStreetMap Chile",
                "description": "Únase a la comunidad de OpenStreetMap Chile en Telegram",
                "extendedDescription": "Únase a la comunidad para obtener más información sobre OpenStreetMap, hacer preguntas o participar en nuestras reuniones. ¡Todos son bienvenidos!"
            },
            "OSM-CL-twitter": {
                "name": "Twitter de OpenStreetMap Chile",
                "description": "Síguenos en Twitter en {url}"
            },
            "Maptime-Bogota": {
                "name": "Maptime Bogotá",
                "description": "Somos un grupo de mapeadores interesados ​​en mapear en OpenStreetMap alrededor de Bogotá.",
                "extendedDescription": "Aprenda a recopilar datos en el campo y digitalice en OpenStreetMap. ¡No es necesario tener conocimiento previo! Solo necesitas el deseo de participar, aprender y divertirte."
            },
            "OSM-CO-facebook": {
                "name": "Facebook de OpenStreetMap Colombia",
                "description": "Únase a la comunidad de OpenStreetMap Colombia en Facebook",
                "extendedDescription": "Únase a la comunidad para obtener más información sobre OpenStreetMap. ¡Todos son bienvenidos!"
            },
            "OSM-CO-mailinglist": {
                "name": "Lista de correo Talk-co",
                "description": "Una lista de correo para discutir OpenStreetMap en Colombia"
            },
            "OSM-CO-telegram": {
                "name": "OSM Colombia en Telegram",
                "description": "Chat de Telegram de OpenStreetMap Colombia"
            },
            "OSM-CO-twitter": {
                "name": "Twitter de OpenStreetMap Colombia",
                "description": "Síguenos en Twitter en {url}"
            },
            "OSM-CO": {
                "name": "OpenStreetMap Colombia",
                "description": "Noticias de la comunidad OpenStreetMap Colombia y la Fundación OSMCo"
            },
            "OSM-EC-telegram": {
                "name": "OSM Ecuador en Telegram",
                "description": "Chat de Telegram de OpenStreetMap Ecuador"
            },
            "OSM-PY-telegram": {
                "name": "OSM Paraguay en Telegram",
                "description": "Chat de Telegram de OpenStreetMap Paraguay"
            },
            "OSM-PE-facebook": {
                "name": "Facebook de OpenStreetMap Perú",
                "description": "Únase a la comunidad de OpenStreetMap Perú en Facebook"
            },
            "OSM-PE-mailinglist": {
                "name": "Lista de correo de Talk-pe",
                "description": "La lista de correo oficial para la comunidad de OpenStreetMap Perú"
            },
            "OSM-PE-matrix": {
                "name": "Chat de Matrix de OpenStreetMap Perú",
                "description": "Chatea con otros miembros de la comunidad OpenStreetMap Perú en Matrix."
            },
            "OSM-PE-telegram": {
                "name": "Telegram de OpenStreetMap Perú",
                "description": "Únase a la comunidad de OpenStreetMap Perú en Telegram"
            },
            "OSM-PE-twitter": {
                "name": "Twitter de OpenStreetMap Perú",
                "description": "Síganos en Twitter en {url}"
            },
            "OSM-PE": {
                "name": "OpenStreetMap Perú",
                "description": "Noticias y recursos para la comunidad de OpenStreetMap Perú"
            },
            "OSM-Facebook": {
                "name": "OpenStreetMap en Facebook",
                "description": "Dénos me gusta en Facebook para recibir noticias y actualizaciones sobre OpenStreetMap."
            },
            "OSM-help": {
                "name": "Ayuda de OpenStreetMap",
                "description": "Haga una pregunta y obtenga respuestas en el sitio de preguntas y respuestas dirigido por la comunidad de OSM.",
                "extendedDescription": "{url} es para todos los que necesitan ayuda con OpenStreetMap. Si usted es un mapeador principiante o tiene una pregunta técnica, ¡estamos aquí para ayudarlo!"
            },
            "OSM-Reddit": {
                "name": "OpenStreetMap en Reddit",
                "description": "/r/openstreetmap/ es un gran lugar para aprender más sobre OpenStreetMap. ¡Pregúntenos cualquier cosa!"
            },
            "OSM-Twitter": {
                "name": "Twitter de OpenStreetMap",
                "description": "Síganos en Twitter en {url}"
            },
            "OSMF": {
                "name": "Fundación OpenStreetMap",
                "description": "OSMF es una organización sin fines de lucro con sede en el Reino Unido que respalda el proyecto OpenStreetMap",
                "extendedDescription": "OSMF apoya a OpenStreetMap mediante la recaudación de fondos, el mantenimiento de los servidores que impulsan OSM, la organización de la conferencia anual State of the Map y la coordinación de los voluntarios que mantienen OSM en funcionamiento. Puede mostrar su apoyo y tener una voz en la dirección de OpenStreetMap uniéndose como miembro de OSMF aquí: {signupUrl}",
                "events": {
                    "sotm2018": {
                        "name": "State of the Map 2018",
                        "description": "Únase a nosotros durante 3 días en Milán, Italia, para la conferencia anual mundial de OpenStreetMap, que reúne a todos en la comunidad para socializar, compartir y aprender.",
                        "where": "Milán, Italia"
                    }
                }
            }
        }
    }
}<|MERGE_RESOLUTION|>--- conflicted
+++ resolved
@@ -6933,8 +6933,6 @@
                 "name": "Lista de correo de OpenStreetMap Taiwán",
                 "description": "Talk-tw es la lista de correo oficial para que las Comunidades discutan asuntos sobre Taiwán"
             },
-<<<<<<< HEAD
-=======
             "OSM-TH-CNX-meetup": {
                 "name": "Meetup de OSM en Chiang Mai",
                 "description": "Reunión irregular de la comunidad OpenStreetMap en Chiang Mai",
@@ -6944,13 +6942,10 @@
                 "name": "Grupo de Facebook de OpenStreetMap TH",
                 "description": "Grupo de Facebook para OpenStreetMappers en Tailandia"
             },
->>>>>>> 30c7f7db
             "OSM-TH-forum": {
                 "name": "Foro OpenStreetMap TH",
                 "description": "Foro web de OpenStreetMap Tailandia"
             },
-<<<<<<< HEAD
-=======
             "al-forum": {
                 "name": "Foro de OSM de Albania",
                 "description": "Foro de OpenStreetMap de Albania"
@@ -6964,7 +6959,6 @@
                 "name": "Canal de Telegram de OSM de Albania",
                 "description": "Canal de Telegram de OpenStreetMap de Albania"
             },
->>>>>>> 30c7f7db
             "at-forum": {
                 "name": "Foro de OpenStreetMap Austria",
                 "description": "El foro oficial para preguntas sobre OpenStreetMap en y alrededor de Austria"
@@ -6978,11 +6972,7 @@
                 "description": "OpenStreetMap Austria en Twitter: {url}"
             },
             "osmgraz-meetup": {
-<<<<<<< HEAD
-                "name": "Reunión de la comunidad de OSM en Graz",
-=======
                 "name": "Meetup de la comunidad de OSM en Graz",
->>>>>>> 30c7f7db
                 "description": "Reunión mensual de la comunidad OpenStreetMap en Graz"
             },
             "osmgraz-twitter": {
@@ -7014,25 +7004,18 @@
                 "name": "Lista de correo de Talk-be",
                 "description": "Talk-be es la lista de correo oficial para la comunidad belga de OSM"
             },
-<<<<<<< HEAD
-=======
             "be-maptime": {
                 "name": "Maptime de Bélgica",
                 "description": "Eventos sociales organizados en torno al mapeo: ¡Los principiantes son bienvenidos!",
                 "extendedDescription": "Maptime es un entorno de aprendizaje abierto para todos los niveles y grados de conocimiento, que ofrece apoyo educativo intencional para el principiante. Maptime es a la vez flexible y estructurado, creando espacio para tutoriales de mapeo, talleres, proyectos en curso con un objetivo compartido y tiempo de trabajo independiente / colaborativo."
             },
->>>>>>> 30c7f7db
             "be-matrix": {
                 "name": "Canal Matrix de OpenStreetMap BE",
                 "description": "¡Todos los mapeadores son bienvenidos!",
                 "extendedDescription": "La mayoría de las charlas ocurren en el canal \"OpenStreetMap Belgium\". ¡Puede preguntar cualquier cosa allí! Las otras salas son para temas específicos."
             },
             "be-meetup": {
-<<<<<<< HEAD
-                "name": "Grupo de encuentro OpenStreetMap Bélgica",
-=======
                 "name": "Meetup de encuentro OpenStreetMap Bélgica",
->>>>>>> 30c7f7db
                 "description": "Reuniones en la vida real de todos los interesados en OpenStreetMap",
                 "extendedDescription": "Las reuniones presenciales son geniales para conocer a otros mapeadores, hacerles preguntas y aprender mucho. ¡Son especialmente bienvenidos los nuevos contribuidores!"
             },
@@ -7041,10 +7024,6 @@
                 "description": "OSM Bélgica en Twitter: @osm_be"
             },
             "talk-cz-mailinglist": {
-<<<<<<< HEAD
-                "name": "Lista de correo Talk-cz",
-=======
->>>>>>> 30c7f7db
                 "description": "Talk-cz es la lista de correo oficial para la comunidad checa"
             },
             "dk-forum": {
@@ -7059,8 +7038,6 @@
                 "name": "Lista de correo Talk-dk",
                 "description": "Una lista de correo para discutir OpenStreetMap en Dinamarca"
             },
-<<<<<<< HEAD
-=======
             "fi-forum": {
                 "name": "Foro de OpenStreetMap FI",
                 "description": "Foro web de OpenStreetMap Finlandia"
@@ -7073,7 +7050,6 @@
                 "name": "Lista de correo de Talk-fi",
                 "description": "Talk-fi es la lista de correo oficial para la comunidad finlandesa de OSM"
             },
->>>>>>> 30c7f7db
             "fr-facebook": {
                 "name": "Página de Facebook de OpenStreetMap Francia",
                 "description": "Página de Facebook de OpenStreetMap Francia"
@@ -7099,11 +7075,7 @@
                 "description": "Esta es la lista de correo de la comunidad de OSM de Berlín"
             },
             "de-berlin-meetup": {
-<<<<<<< HEAD
-                "name": "Encuentro de OpenStreetMap Berlín-Brandenburgo",
-=======
                 "name": "Meetup de OpenStreetMap Berlín-Brandenburgo",
->>>>>>> 30c7f7db
                 "description": "Mapeadores y usuarios en OpenStreetMap en el área de Berlín"
             },
             "de-berlin-telegram": {
@@ -7130,13 +7102,10 @@
                 "name": "Lista de correo OWL",
                 "description": "Esta es la lista de correo de la comunidad Ostwestfalen-Lippe de OSM"
             },
-<<<<<<< HEAD
-=======
             "de-telegram": {
                 "name": "Telegram de OpenStreetMap Alemania",
                 "description": "Únase al supergrupo de Telegram de OpenStreetMap Alemania en {url}"
             },
->>>>>>> 30c7f7db
             "osm-de": {
                 "name": "OpenStreetMap Alemania",
                 "description": "La plataforma de información sobre OpenStreetMap en Alemania"
@@ -7165,12 +7134,9 @@
                 "name": "Lista de correo de Talk-it",
                 "description": "Talk-it es la lista de correo oficial de la comunidad OSM italiana"
             },
-<<<<<<< HEAD
-=======
             "it-telegram": {
                 "name": "@OpenStreetMapItalia en Telegram"
             },
->>>>>>> 30c7f7db
             "it-twitter": {
                 "name": "Twitter de OpenStreetMap Italia",
                 "description": "Síganos en Twitter en {url}"
