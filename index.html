--- conflicted
+++ resolved
@@ -128,16 +128,6 @@
         <script src='js/id/modes/select.js'></script>
 
         <script src='js/id/operations.js'></script>
-<<<<<<< HEAD
-        <script src='js/id/operations/circular.js'></script>
-        <script src='js/id/operations/delete.js'></script>
-        <script src='js/id/operations/move.js'></script>
-        <script src='js/id/operations/reverse.js'></script>
-        <script src='js/id/operations/split.js'></script>
-        <script src='js/id/operations/unjoin.js'></script>
-
-        <script src='js/id/controller/controller.js'></script>
-=======
         <script src='js/id/operations/circularize.js'></script>
         <script src='js/id/operations/orthogonalize.js'></script>
         <script src='js/id/operations/delete.js'></script>
@@ -146,7 +136,6 @@
         <script src='js/id/operations/move.js'></script>
         <script src='js/id/operations/reverse.js'></script>
         <script src='js/id/operations/split.js'></script>
->>>>>>> 2ebc9381
 
         <script src='js/id/core/difference.js'></script>
         <script src='js/id/core/entity.js'></script>
@@ -186,13 +175,9 @@
                     .call(id.ui())
             });
         </script>
-<<<<<<< HEAD
-<script type="text/javascript">
-=======
 
 <!-- google analytics -->
 <script type='text/javascript'>
->>>>>>> 2ebc9381
 var _gaq = _gaq || [];
 _gaq.push(['_setAccount', 'UA-38039653-2']);
 _gaq.push(['_trackPageview']);
