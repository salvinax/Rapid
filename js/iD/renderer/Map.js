--- conflicted
+++ resolved
@@ -411,16 +411,14 @@
             .scale(d3.event.scale);
         if (fast) {
             if (!translateStart) translateStart = d3.mouse(document.body).slice();
-            fastPan(d3.mouse(document.body), translateStart);
+            var a = d3.mouse(document.body),
+                b = translateStart;
+            surface.style(transformProp,
+                'translate3d(' + (a[0] - b[0]) + 'px,' + (a[1] - b[1]) + 'px, 0px)');
         } else {
             redraw();
             translateStart = null;
         }
-    }
-
-    function fastPan(a, b) {
-        surface.style(transformProp,
-            'translate3d(' + (a[0] - b[0]) + 'px,' + (a[1] - b[1]) + 'px, 0px)');
     }
 
     surface.on('mouseup', function() {
@@ -451,15 +449,14 @@
         redraw();
     }
 
-<<<<<<< HEAD
     function perform(action) {
         history.perform(action);
         map.update();
-=======
+    }
+
     function _do(operation) {
         history.operate(operation);
         update();
->>>>>>> e022e5f8
     }
 
     // Undo/redo
