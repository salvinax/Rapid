iD.modes.DrawRoad = function(way_id, direction) {
    var mode = {};

    mode.enter = function() {
        mode.map.dblclickEnable(false);
        mode.map.hint('Click to add more points to the road. ' +
                      'Click on other roads to connect to them, and double-click to ' +
                      'end the road.');
        mode.map.dragEnable(false);

        var index = (direction === 'forward') ? undefined : -1,
            node = iD.Node({loc: mode.map.mouseCoordinates()}),
            way = mode.history.graph().entity(way_id),
            firstNode = way.nodes[0],
            lastNode = _.last(way.nodes);

        mode.history.perform(iD.actions.AddWayNode(way, node, index));

        mode.map.surface.on('mousemove.drawroad', function() {
<<<<<<< HEAD
            mode.history.replace(iD.actions.addWayNode(way,
                node.update({loc: mode.map.mouseCoordinates()}), index));
=======
            mode.history.replace(iD.actions.AddWayNode(way, node.update({loc: mode.map.mouseCoordinates()}), index));
>>>>>>> 077e5cc9
        });

        mode.map.surface.on('click.drawroad', function() {
            d3.event.stopPropagation();

            var datum = d3.select(d3.event.target).datum() || {};

            if (datum.type === 'node') {
                if (datum.id == firstNode || datum.id == lastNode) {
                    // If mode is drawing a loop and mode is not the drawing
                    // end of the stick, finish the circle
                    if (direction === 'forward' && datum.id == firstNode) {
                        mode.history.replace(iD.actions.AddWayNode(way,
                            mode.history.graph().entity(firstNode), index));
                    } else if (direction === 'backward' && datum.id == lastNode) {
                        mode.history.replace(iD.actions.AddWayNode(way,
                            mode.history.graph().entity(lastNode), index));
                    }

                    mode.history.perform(iD.actions.ChangeEntityTags(way, _.omit(way.tags, 'elastic')));

                    // End by clicking on own tail
                    return mode.controller.enter(iD.modes.Select(way));
                } else {
                    // connect a way to an existing way
                    mode.history.replace(iD.actions.AddWayNode(way, datum, index));
                }
            } else if (datum.type === 'way') {
                node = node.update({loc: mode.map.mouseCoordinates()});
                mode.history.replace(iD.actions.AddWayNode(way, node, index));

                var connectedWay = mode.history.graph().entity(datum.id);
                var connectedIndex = iD.modes.chooseIndex(datum, d3.mouse(mode.map.surface.node()), mode.map);
                mode.history.perform(iD.actions.AddWayNode(connectedWay, node, connectedIndex));
            } else {
                node = node.update({loc: mode.map.mouseCoordinates()});
                mode.history.replace(iD.actions.AddWayNode(way, node, index));
            }

            mode.controller.enter(iD.modes.DrawRoad(way_id, direction));
        });

        mode.map.keybinding().on('⎋.drawroad', function() {
            mode.controller.exit();
        });

        mode.map.keybinding().on('⌫.drawroad', function() {
            d3.event.preventDefault();
            mode.history.replace(iD.actions.removeWayNode(way,
                mode.history.graph().entity(lastNode)));
            mode.history.replace(iD.actions.DeleteNode(
                mode.history.graph().entity(lastNode)));
            mode.history.replace(iD.actions.DeleteNode(node));
            mode.controller.enter(iD.modes.DrawRoad(way_id, direction));
        });
    };

    mode.exit = function() {
        mode.map.hint(false);
        mode.map.surface
            .on('mousemove.drawroad', null)
            .on('click.drawroad', null);
        mode.map.keybinding().on('⎋.drawroad', null)
            .on('⌫.drawroad', null);
        window.setTimeout(function() {
            mode.map.dblclickEnable(true);
            mode.map.dragEnable(true);
        }, 1000);
    };

    return mode;
};<|MERGE_RESOLUTION|>--- conflicted
+++ resolved
@@ -17,12 +17,8 @@
         mode.history.perform(iD.actions.AddWayNode(way, node, index));
 
         mode.map.surface.on('mousemove.drawroad', function() {
-<<<<<<< HEAD
-            mode.history.replace(iD.actions.addWayNode(way,
+            mode.history.replace(iD.actions.AddWayNode(way,
                 node.update({loc: mode.map.mouseCoordinates()}), index));
-=======
-            mode.history.replace(iD.actions.AddWayNode(way, node.update({loc: mode.map.mouseCoordinates()}), index));
->>>>>>> 077e5cc9
         });
 
         mode.map.surface.on('click.drawroad', function() {
