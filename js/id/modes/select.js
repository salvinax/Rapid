iD.modes.Select = function(context, selection, initial) {
    var mode = {
        id: 'select',
        button: 'browse'
    };

    var inspector = iD.ui.Inspector().initial(!!initial),
        keybinding = d3.keybinding('select'),
        timeout = null,
        behaviors = [
            iD.behavior.Hover(),
            iD.behavior.Select(context),
            iD.behavior.Lasso(context),
            iD.behavior.DragNode(context)],
        radialMenu;

    function changeTags(d, tags) {
        if (!_.isEqual(singular().tags, tags)) {
            context.perform(
                iD.actions.ChangeTags(d.id, tags),
                t('operations.change_tags.annotation'));
        }
    }

    function singular() {
        if (selection.length === 1) {
            return context.entity(selection[0]);
        }
    }

    function positionMenu() {
        var entity = singular();

        if (entity && entity.type === 'node') {
            radialMenu.center(context.projection(entity.loc));
        } else {
            radialMenu.center(d3.mouse(context.surface().node()));
        }
    }

    function showMenu() {
        context.surface()
            .call(radialMenu.close)
            .call(radialMenu);
    }

    mode.selection = function() {
        return selection;
    };

<<<<<<< HEAD
        behaviors = [
            iD.behavior.Hover(),
            iD.behavior.DragNode(mode),
            iD.behavior.DragMidpoint(mode)];
=======
    mode.reselect = function() {
        positionMenu();
        showMenu();
    };

    mode.enter = function() {
        var entity = singular();
>>>>>>> 2ebc9381

        behaviors.forEach(function(behavior) {
            context.install(behavior);
        });

        var operations = _.without(d3.values(iD.operations), iD.operations.Delete)
            .map(function(o) { return o(selection, context); })
            .filter(function(o) { return o.available(); });
        operations.unshift(iD.operations.Delete(selection, context));

        keybinding.on('⎋', function() {
            context.enter(iD.modes.Browse(context));
        });

        operations.forEach(function(operation) {
            keybinding.on(operation.key, function() {
                if (operation.enabled()) {
                    operation();
                }
            });
        });

        var q = iD.util.stringQs(location.hash.substring(1));
        location.replace('#' + iD.util.qsString(_.assign(q, {
            id: selection.join(',')
        }), true));

        if (entity) {
            inspector.context(context);

            context.container()
                .select('.inspector-wrap')
                .style('display', 'block')
                .style('opacity', 1)
                .datum(entity)
                .call(inspector);

            if (d3.event) {
                // Pan the map if the clicked feature intersects with the position
                // of the inspector
                var inspector_size = context.container().select('.inspector-wrap').size(),
                    map_size = context.map().size(),
                    offset = 50,
                    shift_left = d3.event.clientX - map_size[0] + inspector_size[0] + offset,
                    center = (map_size[0] / 2) + shift_left + offset;

                if (shift_left > 0 && inspector_size[1] > d3.event.clientY) {
                    context.map().centerEase(context.projection.invert([center, map_size[1]/2]));
                }
            }

            inspector
                .on('changeTags', changeTags)
                .on('close', function() { context.enter(iD.modes.Browse(context)); });
        }

        context.history().on('change.select', function() {
            context.surface().call(radialMenu.close);

            if (_.any(selection, function(id) { return !context.entity(id); })) {
                // Exit mode if selected entity gets undone
                context.enter(iD.modes.Browse(context));

            } else if (entity) {
                var newEntity = context.entity(selection[0]);
                if (!_.isEqual(entity.tags, newEntity.tags)) {
                    inspector.tags(newEntity.tags);
                }
            }
        });

        context.map().on('move.select', function() {
            context.surface().call(radialMenu.close);
        });

        function dblclick() {
            var target = d3.select(d3.event.target),
                datum = target.datum();

            if (datum instanceof iD.Way && !target.classed('fill')) {
                var choice = iD.geo.chooseIndex(datum,
                        d3.mouse(context.surface().node()), context),
                    node = iD.Node({ loc: choice.loc });

                var prev = datum.nodes[choice.index - 1],
                    next = datum.nodes[choice.index],
                    prevParents = context.graph().parentWays({ id: prev }),
                    ways = [];


                for (var i = 0; i < prevParents.length; i++) {
                    var p = prevParents[i];
                    for (var k = 0; k < p.nodes.length; k++) {
                        if (p.nodes[k] === prev) {
                            if (p.nodes[k-1] === next) {
                                ways.push({ id: p.id, index: k});
                                break;
                            } else if (p.nodes[k+1] === next) {
                                ways.push({ id: p.id, index: k+1});
                                break;
                            }
                        }
                    }
                }

                context.perform(iD.actions.AddEntity(node),
                    iD.actions.AddMidpoint({ ways: ways, loc: node.loc }, node),
                    t('operations.add.annotation.vertex'));

                d3.event.preventDefault();
                d3.event.stopPropagation();
            }
        }

        function selected(entity) {
            if (!entity) return false;
            if (selection.indexOf(entity.id) >= 0) return true;
            return d3.select(this).classed('stroke') &&
                _.any(context.graph().parentRelations(entity), function(parent) {
                    return selection.indexOf(parent.id) >= 0;
                });
        }

        d3.select(document)
            .call(keybinding);

        context.surface()
            .selectAll("*")
            .filter(selected)
            .classed('selected', true);

<<<<<<< HEAD
        radialMenu = iD.ui.RadialMenu(entity, mode);
=======
        radialMenu = iD.ui.RadialMenu(operations);
        var show = d3.event && !initial;
>>>>>>> 2ebc9381

        if (show) {
            positionMenu();
        }

        timeout = window.setTimeout(function() {
            if (show) {
                showMenu();
            }

            context.surface()
                .on('dblclick.select', dblclick);
        }, 200);
    };

    mode.exit = function() {
        if (singular()) {
            changeTags(singular(), inspector.tags());
        }

        if (timeout) window.clearTimeout(timeout);

        context.container()
            .select('.inspector-wrap')
            .style('display', 'none')
            .html('');

        // Firefox incorrectly implements blur, so typeahead elements
        // are not correctly removed. Remove any stragglers manually.
        d3.selectAll('div.typeahead').remove();

        behaviors.forEach(function(behavior) {
            context.uninstall(behavior);
        });

        var q = iD.util.stringQs(location.hash.substring(1));
        location.replace('#' + iD.util.qsString(_.omit(q, 'id'), true));

        keybinding.off();

        context.history()
            .on('change.select', null);

        context.surface()
            .call(radialMenu.close)
            .on('dblclick.select', null)
            .selectAll(".selected")
            .classed('selected', false);
    };

    return mode;
};<|MERGE_RESOLUTION|>--- conflicted
+++ resolved
@@ -48,12 +48,6 @@
         return selection;
     };
 
-<<<<<<< HEAD
-        behaviors = [
-            iD.behavior.Hover(),
-            iD.behavior.DragNode(mode),
-            iD.behavior.DragMidpoint(mode)];
-=======
     mode.reselect = function() {
         positionMenu();
         showMenu();
@@ -61,7 +55,6 @@
 
     mode.enter = function() {
         var entity = singular();
->>>>>>> 2ebc9381
 
         behaviors.forEach(function(behavior) {
             context.install(behavior);
@@ -193,12 +186,8 @@
             .filter(selected)
             .classed('selected', true);
 
-<<<<<<< HEAD
-        radialMenu = iD.ui.RadialMenu(entity, mode);
-=======
         radialMenu = iD.ui.RadialMenu(operations);
         var show = d3.event && !initial;
->>>>>>> 2ebc9381
 
         if (show) {
             positionMenu();
