--- conflicted
+++ resolved
@@ -104,21 +104,10 @@
                 .call(lines, graph, all, filter)
                 .call(areas, graph, all, filter)
                 .call(multipolygons, graph, all, filter)
-                .call(midpoints, graph, all, filter);
-        }
-<<<<<<< HEAD
-
-        surface
-            .call(points, graph, all, filter)
-            .call(vertices, graph, all, filter)
-            .call(lines, graph, all, filter)
-            .call(areas, graph, all, filter)
-            .call(multipolygons, graph, all, filter)
-            .call(midpoints, graph, all, filter)
-            .call(labels, graph, all, filter, projection);
-=======
+                .call(midpoints, graph, all, filter)
+                .call(labels, graph, all, filter);
+        }
         dispatch.drawn(map);
->>>>>>> 9a3d545f
     }
 
     function editOff() {
