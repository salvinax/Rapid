--- conflicted
+++ resolved
@@ -9,7 +9,6 @@
 
 
 export function coreValidator(context) {
-<<<<<<< HEAD
   let dispatch = d3_dispatch('validated', 'focusedIssue');
   let validator = utilRebind({}, dispatch, 'on');
 
@@ -30,6 +29,50 @@
   const RETRY = 5000;             // wait 5sec before revalidating provisional entities
 
 
+  // Allow validation severity to be overridden by url queryparams...
+  // See: https://github.com/openstreetmap/iD/pull/8243
+  //
+  // Each param should contain a urlencoded comma separated list of
+  // `type/subtype` rules.  `*` may be used as a wildcard..
+  // Examples:
+  //  `validationError=disconnected_way/*`
+  //  `validationError=disconnected_way/highway`
+  //  `validationError=crossing_ways/bridge*`
+  //  `validationError=crossing_ways/bridge*,crossing_ways/tunnel*`
+
+  const _errorOverrides = parseHashParam(context.initialHashParams.validationError);
+  const _warningOverrides = parseHashParam(context.initialHashParams.validationWarning);
+  const _disableOverrides = parseHashParam(context.initialHashParams.validationDisable);
+
+  // `parseHashParam()`   (private)
+  // Checks hash parameters for severity overrides
+  // Arguments
+  //   `param` - a url hash parameter (`validationError`, `validationWarning`, or `validationDisable`)
+  // Returns
+  //   Array of Objects like { type: RegExp, subtype: RegExp }
+  //
+  function parseHashParam(param) {
+    let result = [];
+    let rules = (param || '').split(',');
+    rules.forEach(rule => {
+      rule = rule.trim();
+      const parts = rule.split('/', 2);  // "type/subtype"
+      const type = parts[0];
+      const subtype = parts[1] || '*';
+      if (!type || !subtype) return;
+      result.push({ type: makeRegExp(type), subtype: makeRegExp(subtype) });
+    });
+    return result;
+
+    function makeRegExp(str) {
+      const escaped = str
+        .replace(/[-\/\\^$+?.()|[\]{}]/g, '\\$&')   // escape all reserved chars except for the '*'
+        .replace(/\*/g, '.*');                      // treat a '*' like '.*'
+      return new RegExp('^' + escaped + '$');
+    }
+  }
+
+
   // `init()`
   // Initialize the validator, called once on iD startup
   //
@@ -41,7 +84,7 @@
       _rules[key] = fn;
     });
 
-    let disabledRules = prefs('validate-disabledRules');
+    const disabledRules = prefs('validate-disabledRules');
     if (disabledRules) {
       disabledRules.split(',').forEach(k => _disabledRules[k] = true);
     }
@@ -154,85 +197,6 @@
         seen.add(issue.id);
         issues.push(issue);
       });
-=======
-    var dispatch = d3_dispatch('validated', 'focusedIssue');
-    var validator = utilRebind({}, dispatch, 'on');
-
-    var _rules = {};
-    var _disabledRules = {};
-
-    var _ignoredIssueIDs = {};          // issue.id -> true
-    var _baseCache = validationCache(); // issues before any user edits
-    var _headCache = validationCache(); // issues after all user edits
-    var _validatedGraph = null;
-    var _deferred = new Set();
-
-    // Allow validation severity to be overridden by url queryparams...
-    // Each param should contain a urlencoded comma separated list of
-    // `type/subtype` rules.  `*` may be used as a wildcard..
-    // Examples:
-    //  `validationError=disconnected_way/*`
-    //  `validationError=disconnected_way/highway`
-    //  `validationError=crossing_ways/bridge*`
-    //  `validationError=crossing_ways/bridge*,crossing_ways/tunnel*`
-
-    var _errorOverrides = parseHashParam(context.initialHashParams.validationError);
-    var _warningOverrides = parseHashParam(context.initialHashParams.validationWarning);
-    var _disableOverrides = parseHashParam(context.initialHashParams.validationDisable);
-
-    function parseHashParam(param) {
-        var result = [];
-        var rules = (param || '').split(',');
-        rules.forEach(function(rule) {
-            rule = rule.trim();
-            var parts = rule.split('/', 2);  // "type/subtype"
-            var type = parts[0];
-            var subtype = parts[1] || '*';
-            if (!type || !subtype) return;
-
-            result.push({ type: makeRegExp(type), subtype: makeRegExp(subtype) });
-        });
-        return result;
-    }
-
-    function makeRegExp(str) {
-        var escaped = str
-            .replace(/[-\/\\^$+?.()|[\]{}]/g, '\\$&')   // escape all reserved chars except for the '*'
-            .replace(/\*/g, '.*');                      // treat a '*' like '.*'
-        return new RegExp('^' + escaped + '$');
-    }
-
-    //
-    // initialize the validator rulesets
-    //
-    validator.init = function() {
-        Object.values(Validations).forEach(function(validation) {
-            if (typeof validation !== 'function') return;
-
-            var fn = validation(context);
-            var key = fn.type;
-            _rules[key] = fn;
-        });
-
-        var disabledRules = prefs('validate-disabledRules');
-        if (disabledRules) {
-            disabledRules.split(',')
-                .forEach(function(key) { _disabledRules[key] = true; });
-        }
-    };
-
-    function reset(resetIgnored) {
-        Array.from(_deferred).forEach(function(handle) {
-            window.cancelIdleCallback(handle);
-            _deferred.delete(handle);
-        });
-
-        // clear caches
-        if (resetIgnored) _ignoredIssueIDs = {};
-        _baseCache = validationCache();
-        _headCache = validationCache();
-        _validatedGraph = null;
->>>>>>> abde0152
     }
 
     // collect base issues - not caused by user edits
@@ -501,16 +465,10 @@
     _headGraph = currGraph;  // take snapshot
     const difference = coreDifference(prevGraph, _headGraph);
 
-<<<<<<< HEAD
     // Gather all entities related to this difference..
     // For created/modified, use the head graph
     let entityIDs = difference.extantIDs(true);   // created/modified (true = w/relation members)
     entityIDs = entityIDsToValidate(entityIDs, _headGraph);
-=======
-            var detected = fn(entity, graph).filter(applySeverityOverrides);
-            entityIssues = entityIssues.concat(detected);
-        }
->>>>>>> abde0152
 
     // For modified/deleted, use the previous graph
     // (e.g. deleting the only highway connected to a road should create a disconnected highway issue)
@@ -523,7 +481,6 @@
       return Promise.resolve();
     }
 
-<<<<<<< HEAD
     _headPromise = validateEntitiesAsync(entityIDs, _headGraph, _headCache)
       .then(() => updateResolvedIssues(entityIDs))
       .then(() => dispatch.call('validated'))
@@ -591,6 +548,9 @@
   //
   function validateEntity(entity, graph) {
     let result = { issues: [], provisional: false };
+    Object.keys(_rules).forEach(runValidation);   // run all rules
+    return result;
+
 
     // runs validation and appends resulting issues
     function runValidation(key) {
@@ -600,92 +560,40 @@
         return;
       }
 
-      const detected = fn(entity, graph);
+      const detected = fn(entity, graph).filter(applySeverityOverrides);
       if (detected.provisional) {  // this validation should be run again later
         result.provisional = true;
       }
+
       result.issues = result.issues.concat(detected);
-=======
-
-    // If there are any override rules that match the issue type/subtype,
-    // adjust severity (or disable it) and keep/discard as quickly as possible.
-    function applySeverityOverrides(issue) {
-        var type = issue.type;
-        var subtype = issue.subtype || '';
-        var i;
+
+      // If there are any override rules that match the issue type/subtype,
+      // adjust severity (or disable it) and keep/discard as quickly as possible.
+      function applySeverityOverrides(issue) {
+        const type = issue.type;
+        const subtype = issue.subtype || '';
+        let i;
 
         for (i = 0; i < _errorOverrides.length; i++) {
-            if (_errorOverrides[i].type.test(type) && _errorOverrides[i].subtype.test(subtype)) {
-                issue.severity = 'error';
-                return true;
-            }
+          if (_errorOverrides[i].type.test(type) && _errorOverrides[i].subtype.test(subtype)) {
+            issue.severity = 'error';
+            return true;
+          }
         }
         for (i = 0; i < _warningOverrides.length; i++) {
-            if (_warningOverrides[i].type.test(type) && _warningOverrides[i].subtype.test(subtype)) {
-                issue.severity = 'warning';
-                return true;
-            }
+          if (_warningOverrides[i].type.test(type) && _warningOverrides[i].subtype.test(subtype)) {
+            issue.severity = 'warning';
+            return true;
+          }
         }
         for (i = 0; i < _disableOverrides.length; i++) {
-            if (_disableOverrides[i].type.test(type) && _disableOverrides[i].subtype.test(subtype)) {
-                return false;
-            }
+          if (_disableOverrides[i].type.test(type) && _disableOverrides[i].subtype.test(subtype)) {
+            return false;
+          }
         }
         return true;
-    }
-
-
-    function entityIDsToValidate(entityIDs, graph) {
-        var processedIDs = new Set();
-        return entityIDs.reduce(function(acc, entityID) {
-            // keep redundancy check separate from `acc` because an `entityID`
-            // could have been added to `acc` as a related entity through an earlier pass
-            if (processedIDs.has(entityID)) return acc;
-            processedIDs.add(entityID);
-
-            var entity = graph.hasEntity(entityID);
-            if (!entity) return acc;
-
-            acc.add(entityID);
-
-            var checkParentRels = [entity];
-
-            if (entity.type === 'node') {
-                graph.parentWays(entity).forEach(function(parentWay) {
-                    acc.add(parentWay.id); // include parent ways
-                    checkParentRels.push(parentWay);
-                });
-            } else if (entity.type === 'relation') {
-                entity.members.forEach(function(member) {
-                    acc.add(member.id); // include members
-                });
-            } else if (entity.type === 'way') {
-                entity.nodes.forEach(function(nodeID) {
-                    acc.add(nodeID); // include child nodes
-                    graph._parentWays[nodeID].forEach(function(wayID) {
-                        acc.add(wayID); // include connected ways
-                    });
-                });
-            }
-
-            checkParentRels.forEach(function(entity) {   // include parent relations
-                if (entity.type !== 'relation') {        // but not super-relations
-                    graph.parentRelations(entity).forEach(function(parentRelation) {
-                        acc.add(parentRelation.id);
-                    });
-                }
-            });
-
-            return acc;
-
-        }, new Set());
->>>>>>> abde0152
-    }
-
-    // run all rules
-    Object.keys(_rules).forEach(runValidation);
-
-    return result;
+      }
+    }
   }
 
 
