import { select as d3_select } from 'd3-selection';

<<<<<<< HEAD
import { AbstractMode } from './AbstractMode';
import { actionDeleteRelation } from '../actions/delete_relation';
import { actionMove } from '../actions/move';
import * as Operations from '../operations/index';
import { operationMove } from '../operations/move';
import { uiCmd } from '../ui/cmd';
import { utilKeybinding, utilTotalExtent } from '../util';
=======
import { AbstractMode } from './AbstractMode.js';
import { actionDeleteRelation } from '../actions/delete_relation.js';
import * as Operations from '../operations/index.js';
import { uiCmd } from '../ui/cmd.js';
import { utilKeybinding, utilTotalExtent } from '../util/index.js';
>>>>>>> 66d628b9


/**
 * `SelectOsmMode`
 * In this mode, the user has selected one or more OSM features.
 *
 * For a while we needed to keep the old `modeSelect` around, and we should
 * eventually have a common select mode for everything but this is just my
 * attempt at updating the legacy osm-only select mode for now.
 */
export class SelectOsmMode extends AbstractMode {

  /**
   * @constructor
   * @param  `context`  Global shared application context
   */
  constructor(context) {
    super(context);
    this.id = 'select-osm';

    this.keybinding = null;
    this.extent = null;

    this._newFeature = false;

    // `this._focusedParentID` is used when we visit a vertex with multiple
    // parents, and we want to remember which parent line we started on.
    this._focusedParentID = null;

    // If we have a single thing selected, keep track of it here
    this._singularDatum = null;

    // Make sure the event handlers have `this` bound correctly
    this._hover = this._hover.bind(this);
    this._merge = this._merge.bind(this);

    this._esc = this._esc.bind(this);
    this._firstVertex = this._firstVertex.bind(this);
    this._focusNextParent = this._focusNextParent.bind(this);
    this._lastVertex = this._lastVertex.bind(this);
    this._nextVertex = this._nextVertex.bind(this);
    this._previousVertex = this._previousVertex.bind(this);
<<<<<<< HEAD
    this._hover = this._hover.bind(this);
    this.nudgeSelection = this.nudgeSelection.bind(this);
=======
>>>>>>> 66d628b9
  }


  /**
   * enter
   * Enters the mode.
   * @param  {Object?}  options - Optional `Object` of options passed to the new mode
   * @param  {Object}   options.selection - An object where the keys are layerIDs
   *    and the values are Arrays of dataIDs:  Example:  `{ 'osm': ['w1', 'w2', 'w3'] }`
   * @param  {boolean}  options.newFeature - `true` if this is a new feature
   * @return {boolean}  `true` if the mode can be entered, `false` if not
   */
  enter(options = {}) {
    const context = this.context;
    const editor = context.systems.editor;
    const graph = editor.staging.graph;
    const filters = context.systems.filters;
    const locations = context.systems.locations;
    const ui = context.systems.ui;
    const urlhash = context.systems.urlhash;

    const selection = options.selection ?? {};
    let entityIDs = selection.osm ?? [];
    this._newFeature = options.newFeature;

    // Gather valid entities and entityIDs from selection.
    // For this mode, keep only the OSM data.
    this._selectedData = new Map();
    this._singularDatum = null;

    for (const entityID of entityIDs) {
      const entity = graph.hasEntity(entityID);
      if (!entity) continue;   // not in the osm graph
      if (entity.type === 'node' && locations.blocksAt(entity.loc).length) continue;  // editing is blocked

      this._selectedData.set(entityID, entity);

      if (entityIDs.length === 1) {
        this._singularDatum = entity;  // if a single thing is selected
      }
    }

    if (!this._selectedData.size) return false;  // found nothing to select
    entityIDs = [...this._selectedData.keys()];  // the entities we ended up keeping

    this._active = true;

    context.enableBehaviors(['hover', 'select', 'drag', 'map-interaction', 'lasso', 'paste']);
    ui.closeEditMenu();

    this.extent = utilTotalExtent(entityIDs, graph);  // Compute the total extent of selected items
    urlhash.setParam('id', entityIDs.join(','));      // Put entityIDs into the url hash
    filters.forceVisible(entityIDs);                  // Exclude entityIDs from being filtered
    this._setupOperations(entityIDs);                 // Determine available operations on the edit menu

    editor.on('merge', this._merge);

    context.behaviors.hover.on('hoverchange', this._hover);

    this.keybinding = utilKeybinding('select');
    this.keybinding
      .on(['[', 'pgup'], this._previousVertex)
      .on([']', 'pgdown'], this._nextVertex)
      .on(['{', uiCmd('⌘['), 'home'], this._firstVertex)
      .on(['}', uiCmd('⌘]'), 'end'], this._lastVertex)
      .on(['\\', 'pause'], this._focusNextParent)
      .on('⎋', this._esc, true);
      this.keybinding
      .on(uiCmd('←'), this.nudgeSelection([-10, 0]))
      .on(uiCmd('↑'), this.nudgeSelection([0, -10]))
      .on(uiCmd('→'), this.nudgeSelection([10, 0]))
      .on(uiCmd('↓'), this.nudgeSelection([0, 10]));
//      .on(uiCmd('⌘↑'), this._selectParent)    // tbh I dont know what these are
//      .on(uiCmd('⌘↓'), this._selectChild)

    d3_select(document)
      .call(this.keybinding);

    ui.sidebar
      .select(entityIDs, this._newFeature);

    return true;
  }


  /**
   * exit
   */
  exit() {
    if (!this._active) return;
    this._active = false;

    const context = this.context;
    const editor = context.systems.editor;
    const filters = context.systems.filters;
    const l10n = context.systems.l10n;
    const ui = context.systems.ui;
    const urlhash = context.systems.urlhash;

    // If the user added an empty relation, we should clean it up.
    const graph = editor.staging.graph;
    const entity = graph.hasEntity(this._singularDatum?.id);
    if (
      entity?.type === 'relation' &&
      Object.keys(entity.tags).length === 0 &&        // no tags
      graph.parentRelations(entity).length === 0 &&   // no parent relations
      // no members or one member with no role
      (entity.members.length === 0 || (entity.members.length === 1 && !entity.members[0].role))
    ) {
      // The user added this relation but didn't edit it at all, so just delete it
      editor.perform(actionDeleteRelation(entity.id, true));  // true = don't delete untagged members
      editor.commit({
        annotation: l10n.t('operations.delete.annotation.relation'),
        selectedIDs: [entity.id]
      });
    }

    this.extent = null;
    this._newFeature = false;
    this._singularDatum = null;
    this._selectedData.clear();

    // disable operations
    for (const operation of this.operations) {
      if (operation.behavior) {
        operation.behavior.disable();
      }
    }
    this.operations = [];

    ui.closeEditMenu();
    ui.sidebar.hide();
    urlhash.setParam('id', null);
    filters.forceVisible([]);

    if (this.keybinding) {
      d3_select(document).call(this.keybinding.unbind);
      this.keybinding = null;
    }

    context.behaviors.hover.off('hoverchange', this._hover);
    editor.off('merge', this._merge);
  }


  /**
   * _esc
   *  return to browse mode
   */
  _esc() {
    const context = this.context;
    if (context.container().select('.combobox').size()) return;
    context.enter('browse');
  }


  /**
   * _merge
   * If we have entities selected already, and we find new versions
   * of them loaded from the server, the `operations` offered on
   * the edit menu may be wrong and should be refreshed. Rapid#1311
   */
  _merge(newIDs) {
    if (!(newIDs instanceof Set)) return;
    const entityIDs = [...this._selectedData.keys()];

    let needsRefresh = false;
    for (const entityID of entityIDs) {
      if (newIDs.has(entityID)) {
        needsRefresh = true;
        break;
      }
    }

    if (needsRefresh) {
      this._setupOperations(entityIDs);
    }
  }


  /**
   * _setupOperations
   *  Called whever we have a need to reset the `operations` array.
   *  @param  {Array}  entityIDs - the selected entityIDs
   */
  _setupOperations(entityIDs) {
    const context = this.context;
    const ui = context.systems.ui;

    // disable any that were available before
    for (const operation of this.operations) {
      if (operation.behavior) {
        operation.behavior.disable();
      }
    }

    if (Array.isArray(entityIDs) && entityIDs.length) {
      const order = {  // sort these to the end of the list
        copy: 1,
        downgrade: 2,
        delete: 3
      };

      this.operations = Object.values(Operations)
        .map(op => op(context, entityIDs))
        .filter(op => op.available())
        .sort((a, b) => {
          const aOrder = order[a.id] || 0;
          const bOrder = order[b.id] || 0;
          return aOrder - bOrder;
        });

      // enable all available
      for (const operation of this.operations) {
        if (operation.behavior) {
          operation.behavior.enable();
        }
      }
    }

    // Redraw the menu if it is already shown
    ui.redrawEditMenu();
  }


  /**
   * _chooseParentWay
   *  when using keyboard navigation, try to stay with the previously focused parent way
   */
  _chooseParentWay(entity) {
    if (!entity) return null;

    const context = this.context;
    const graph = context.systems.editor.staging.graph;

    if (entity.type === 'way') {     // selected entity already is a way, so just use it.
      this._focusedParentID = entity.id;

    } else {
      const parentIDs = graph.parentWays(entity).map(way => way.id);
      if (!parentIDs.length) {
        this._focusedParentID = null;   // no parents

      } else {
        // We'll try to stick with the already focused parent (e.g. when keyboard navigating along a way).
        // If we can't do that, just pick the first parent to be the new focused parent.
        if (!parentIDs.includes(this._focusedParentID)) {
          this._focusedParentID = parentIDs[0];
        }
      }
    }

    return graph.hasEntity(this._focusedParentID);
  }

  /**
   * nudgeSelection
   *  use shift + arrow keys to move selected features (+ option to move even more)
   */
  nudgeSelection(delta) {
    return () => {
      const editor = this.context.systems.editor;
      const projection = this.context.projection;
      // prevent nudging during low zoom selection
      if (!this.context.editable()) return [];

      const moveOp = operationMove(this.context, this.selectedIDs);
      if (moveOp.disabled()) {
        this.context.systems.ui.flash
          .duration(4000)
          .iconName('#iD-operation-' + moveOp.id)
          .iconClass('operation disabled')
          .label(moveOp.tooltip)();
      } else {
        editor.perform(actionMove(this.selectedIDs, delta, projection));
        editor.commit({ annotation: moveOp.annotation(), selectedIDs: this.selectedIDs });
      }
    };
  }


  /**
   * _firstVertex
   *  jump to the first vertex along a way
   */
  _firstVertex(d3_event) {
    d3_event.preventDefault();

    const way = this._chooseParentWay(this._singularDatum);
    if (!way) return;

    const context = this.context;
    const graph = context.systems.editor.staging.graph;
    const node = graph.entity(way.first());

    context.enter('select-osm', { selection: { osm: [node.id] }} );
    context.systems.map.centerEase(node.loc);
  }


  /**
   * _lastVertex
   *  jump to the first vertex along a way
   */
  _lastVertex(d3_event) {
    d3_event.preventDefault();

    const way = this._chooseParentWay(this._singularDatum);
    if (!way) return;

    const context = this.context;
    const graph = context.systems.editor.staging.graph;
    const node = graph.entity(way.last());

    context.enter('select-osm', { selection: { osm: [node.id] }} );
    context.systems.map.centerEase(node.loc);
  }


  /**
   * _previousVertex
   *  jump to the previous vertex
   */
  _previousVertex(d3_event) {
    d3_event.preventDefault();

    const entity = this._singularDatum;
    if (entity?.type !== 'node') return;

    const way = this._chooseParentWay(this._singularDatum);
    if (!way) return;

    const currIndex = way.nodes.indexOf(entity.id);
    let nextIndex = -1;

    if (currIndex > 0) {
      nextIndex = currIndex - 1;
    } else if (way.isClosed()) {
      nextIndex = length - 2;
    }

    if (nextIndex !== -1) {
      const context = this.context;
      const graph = context.systems.editor.staging.graph;
      const node = graph.entity(way.nodes[nextIndex]);
      context.enter('select-osm', { selection: { osm: [node.id] }} );
      context.systems.map.centerEase(node.loc);
    }
  }


  /**
   * _nextVertex
   *  jump to the next vertex
   */
  _nextVertex(d3_event) {
    d3_event.preventDefault();

    const entity = this._singularDatum;
    if (entity?.type !== 'node') return;

    const way = this._chooseParentWay(this._singularDatum);
    if (!way) return;

    const currIndex = way.nodes.indexOf(entity.id);
    let nextIndex = -1;

    if (currIndex < way.nodes.length - 1) {
      nextIndex = currIndex + 1;
    } else if (way.isClosed()) {
      nextIndex = 0;
    }

    if (nextIndex !== -1) {
      const context = this.context;
      const graph = context.systems.editor.staging.graph;
      const node = graph.entity(way.nodes[nextIndex]);
      context.enter('select-osm', { selection: { osm: [node.id] }} );
      context.systems.map.centerEase(node.loc);
    }
  }


  /**
   * _focusNextParent
   *  If the user is at a junction, focus on a different parent way
   */
  _focusNextParent(d3_event) {
    d3_event.preventDefault();

    const entity = this._singularDatum;
    if (entity?.type !== 'node') return;

    const graph = this.context.editor.staging.graph;
    const parentIDs = graph.parentWays(entity).map(way => way.id);

    if (parentIDs.length) {
      const currIndex = parentIDs.indexOf(this._focusedParentID);  // -1 if not found
      let nextIndex = currIndex + 1;
      if (nextIndex >= parentIDs.length) {
        nextIndex = 0;  // wrap
      }

      this._focusedParentID = parentIDs[nextIndex];
    }

// won't work
//    var surface = context.surface();
//    surface.selectAll('.related')
//        .classed('related', false);
//
//    if (this._focusedParentID) {
//        surface.selectAll(utilEntitySelector([this._focusedParentID]))
//            .classed('related', true);
//    }
  }


  /**
   * _hover
   * Changes the cursor styling based on what geometry is hovered
   */
  _hover(eventData) {
    const context = this.context;
    const editor = context.systems.editor;
    const graph = editor.staging.graph;
    const eventManager = context.systems.map.renderer.events;

    const target = eventData.target;
    const datum = target?.data;
    const entity = datum && graph.hasEntity(datum.id);
    const geom = entity?.geometry(graph) ?? 'unknown';

    switch (geom) {
      case 'area':
        eventManager.setCursor('areaCursor');
        break;
      case 'line':
        eventManager.setCursor('lineCursor');
        break;
      case 'point':
        eventManager.setCursor('pointCursor');
        break;
      case 'unknown':
        eventManager.setCursor('selectSplitCursor');
        break;
      case 'vertex':
        eventManager.setCursor('vertexCursor');
        break;
      default:
        eventManager.setCursor('grab');
        break;
    }
  }


//  function selectParent(d3_event) {
//      d3_event.preventDefault();
//
//      var currentSelectedIds = mode.selectedIDs();
//      var parentIDs = this._focusedParentID ? [this._focusedParentID] : parentWaysIdsOfSelection(false);
//      if (!parentIDs.length) return;
//
//      context.enter(
//          mode.selectedIDs(parentIDs)
//      );
//      // set this after re-entering the selection since we normally want it cleared on exit
//      this._focusedVertexIDs = currentSelectedIds;
//  }
//
//  function selectChild(d3_event) {
//      d3_event.preventDefault();
//
//      var currentSelectedIds = mode.selectedIDs();
//      const context = this.context;
//      const graph = context.systems.editor.staging.graph;
//      var childIds = this._focusedVertexIDs ? this._focusedVertexIDs.filter(id => graph.hasEntity(id)) : childNodeIdsOfSelection(true);
//      if (!childIds || !childIds.length) return;
//
//      if (currentSelectedIds.length === 1) this._focusedParentID = currentSelectedIds[0];
//
//      context.enter(
//          mode.selectedIDs(childIds)
//      );
//  }
//
//  // find the child nodes for selected ways
//  function childNodeIdsOfSelection(onlyCommon) {
//      const context = this.context;
//      const graph = context.systems.editor.staging.graph;
//      var childs = [];
//
//      for (var i = 0; i < selectedIDs.length; i++) {
//          var entity = graph.hasEntity(selectedIDs[i]);
//
//          if (!entity || !['area', 'line'].includes(entity.geometry(graph))){
//              return [];  // selection includes non-area/non-line
//          }
//          var currChilds = graph.childNodes(entity).map(function(node) { return node.id; });
//          if (!childs.length) {
//              childs = currChilds;
//              continue;
//          }
//
//          childs = (onlyCommon ? utilArrayIntersection : utilArrayUnion)(childs, currChilds);
//          if (!childs.length) {
//              return [];
//          }
//      }
//
//      return childs;
//  }
//

}<|MERGE_RESOLUTION|>--- conflicted
+++ resolved
@@ -1,20 +1,12 @@
 import { select as d3_select } from 'd3-selection';
 
-<<<<<<< HEAD
-import { AbstractMode } from './AbstractMode';
-import { actionDeleteRelation } from '../actions/delete_relation';
-import { actionMove } from '../actions/move';
-import * as Operations from '../operations/index';
-import { operationMove } from '../operations/move';
-import { uiCmd } from '../ui/cmd';
-import { utilKeybinding, utilTotalExtent } from '../util';
-=======
 import { AbstractMode } from './AbstractMode.js';
 import { actionDeleteRelation } from '../actions/delete_relation.js';
+import { actionMove } from '../actions/move.js';
 import * as Operations from '../operations/index.js';
+import { operationMove } from '../operations/move.js';
 import { uiCmd } from '../ui/cmd.js';
 import { utilKeybinding, utilTotalExtent } from '../util/index.js';
->>>>>>> 66d628b9
 
 
 /**
@@ -57,11 +49,8 @@
     this._lastVertex = this._lastVertex.bind(this);
     this._nextVertex = this._nextVertex.bind(this);
     this._previousVertex = this._previousVertex.bind(this);
-<<<<<<< HEAD
     this._hover = this._hover.bind(this);
     this.nudgeSelection = this.nudgeSelection.bind(this);
-=======
->>>>>>> 66d628b9
   }
 
 
