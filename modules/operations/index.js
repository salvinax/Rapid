export { operationCircularize } from './circularize';
export { operationContinue } from './continue';
export { operationDelete } from './delete';
export { operationDisconnect } from './disconnect';
export { operationDowngrade } from './downgrade';
export { operationExtract } from './extract';
export { operationMerge } from './merge';
export { operationMove } from './move';
export { operationOrthogonalize } from './orthogonalize';
export { operationReflectShort, operationReflectLong } from './reflect';
export { operationReverse } from './reverse';
export { operationRotate } from './rotate';
export { operationSplit } from './split';
<<<<<<< HEAD
export { operationStraighten } from './straighten';
export { operationDetachNode } from './detach_node';
export { operationCycleHighwayTag } from './cycle_highway_tag';
=======
export { operationStraighten } from './straighten';
>>>>>>> d2dd69b5
<|MERGE_RESOLUTION|>--- conflicted
+++ resolved
@@ -1,5 +1,6 @@
 export { operationCircularize } from './circularize';
 export { operationContinue } from './continue';
+export { operationCycleHighwayTag } from './cycle_highway_tag';
 export { operationDelete } from './delete';
 export { operationDisconnect } from './disconnect';
 export { operationDowngrade } from './downgrade';
@@ -11,10 +12,4 @@
 export { operationReverse } from './reverse';
 export { operationRotate } from './rotate';
 export { operationSplit } from './split';
-<<<<<<< HEAD
-export { operationStraighten } from './straighten';
-export { operationDetachNode } from './detach_node';
-export { operationCycleHighwayTag } from './cycle_highway_tag';
-=======
-export { operationStraighten } from './straighten';
->>>>>>> d2dd69b5
+export { operationStraighten } from './straighten';