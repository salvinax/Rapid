import * as PIXI from 'pixi.js';
import { gpx, kml } from '@tmcw/togeojson';
import { geojsonExtent, geojsonFeatures } from '../util/util.js';
import geojsonRewind from '@mapbox/geojson-rewind';
import { parse as wktParse } from 'wkt';

import { AbstractLayer } from './AbstractLayer.js';
import { PixiFeatureLine } from './PixiFeatureLine.js';
import { PixiFeaturePoint } from './PixiFeaturePoint.js';
import { PixiFeaturePolygon } from './PixiFeaturePolygon.js';
import { utilFetchResponse } from '../util/index.js';

const CUSTOM_COLOR = 0x00ffff;


/**
 * PixiLayerCustomData
 * This class contains any custom data traces that should be 'drawn over' the map.
 * This data only comes from the 'load custom data' option in the map data sidebar.
 * @class
 */
export class PixiLayerCustomData extends AbstractLayer {

  /**
   * @constructor
   * @param  scene    The Scene that owns this Layer
   * @param  layerID  Unique string to use for the name of this Layer
   */
  constructor(scene, layerID) {
    super(scene, layerID);

    this._clear();
    this._fileReader = new FileReader();

    // Ensure methods used as callbacks always have `this` bound correctly.
    this._hashchange = this._hashchange.bind(this);
    this._updateHash = this._updateHash.bind(this);
    this._setFile = this._setFile.bind(this);
    this.setFileList = this.setFileList.bind(this);

    // Setup event handlers..
    // drag and drop
    function over(d3_event) {
      d3_event.stopPropagation();
      d3_event.preventDefault();
      d3_event.dataTransfer.dropEffect = 'copy';
    }

    this.context.container()
      .attr('dropzone', 'copy')
      .on('dragenter.draganddrop', over)
      .on('dragexit.draganddrop', over)
      .on('dragover.draganddrop', over)
      .on('drop.draganddrop', d3_event => {
        d3_event.stopPropagation();
        d3_event.preventDefault();
        this.setFileList(d3_event.dataTransfer.files);
      });

    // hashchange - pick out the 'gpx' param
    this.context.systems.urlhash
      .on('hashchange', this._hashchange);

    // layerchange - update the url hash
    scene.on('layerchange', this._updateHash);
  }


  /**
   * render
   * Render the GeoJSON custom data
   * @param  frame      Integer frame being rendered
   * @param  viewport   Pixi viewport to use for rendering
   * @param  zoom       Effective zoom to use for rendering
   */
  render(frame, viewport, zoom) {
    if (!this.enabled || !(this.hasData())) return;

    const vtService = this.context.services.vectortile;
    let geoData = [];
    if (this._template && vtService) {   // fetch data from vector tile service
      if (zoom >= 13) {  // avoid firing off too many API requests
        vtService.loadTiles(this._template);
      }
      geoData = vtService.getData(this._template).map(d => d.geojson);
    } else {
      geoData = geojsonFeatures(this._geojson);
    }

    const polygons = geoData.filter(d => d.geometry.type === 'Polygon' || d.geometry.type === 'MultiPolygon');
    const lines = geoData.filter(d => d.geometry.type === 'LineString' || d.geometry.type === 'MultiLineString');
    const points = geoData.filter(d => d.geometry.type === 'Point' || d.geometry.type === 'MultiPoint');

    this.renderPolygons(frame, viewport, zoom, polygons);
    this.renderLines(frame, viewport, zoom, lines);
    this.renderPoints(frame, viewport, zoom, points);

    // Now render any extras, like gridlines in square bounding boxes or arbitrary WKT polygons/multipolys.
    const gridLines = this.createGridLines(lines);
    const gridStyle = { stroke: { width: 0.5, color: 0x0ffff, alpha: 0.5, cap: PIXI.LINE_CAP.ROUND }};
    this.renderLines(frame, viewport, zoom, gridLines, gridStyle);
  }


  /**
   * createGridLines
   * creates interstitial grid lines inside the rectangular bounding box, if specified.
   * @param lines - the line string(s) that may contain a rectangular bounding box
   * @returns a list of linestrings to draw as gridlines.
  */
  createGridLines(lines) {
    const context = this.context;
    const imagery = context.systems.imagery;
    const rapid = context.systems.rapid;

    const numSplits = imagery.numGridSplits;
    let gridLines = [];

    // 'isTaskRectangular' implies one and only one rectangular linestring.
    if (rapid.isTaskRectangular && numSplits > 0) {
      const box = lines[0];

      const lats = box.geometry.coordinates.map((f) => f[0]);
      const lons = box.geometry.coordinates.map((f) => f[1]);

      const minLat = Math.min(...lats);
      const minLon = Math.min(...lons);
      const maxLat = Math.max(...lats);
      const maxLon = Math.max(...lons);

      let latIncrement = (maxLat - minLat) / numSplits;
      let lonIncrement = (maxLon - minLon) / numSplits;

      // num splits is a grid specificer, so 2 => 2x2 grid, 3 => 3x3 grid, all the way up to 6 => 6x6 grid.
      for (let i = 1; i < numSplits; i++) {
        let thisLat = minLat + latIncrement * i;
        let thisLon = minLon + lonIncrement * i;

        gridLines.push({
          type: 'Feature',
          geometry: {
            type: 'LineString',
            coordinates: [
              [minLat, thisLon],
              [maxLat, thisLon],
            ],
          },
          id: numSplits + 'gridcol' + i,
        });
        gridLines.push({
          type: 'Feature',
          geometry: {
            type: 'LineString',
            coordinates: [
              [thisLat, minLon],
              [thisLat, maxLon],
            ],
          },
          id: numSplits + 'gridrow' + i,
        });
      }
    }
    return gridLines;
  }


  /**
   * renderPolygons
   * @param  frame      Integer frame being rendered
   * @param  viewport   Pixi viewport to use for rendering
   * @param  zoom       Effective zoom to use for rendering
   * @param  polygons   Array of polygon data
   */
  renderPolygons(frame, viewport, zoom, polygons) {
    const l10n = this.context.systems.l10n;
    const parentContainer = this.scene.groups.get('basemap');

    const polygonStyle = {
      fill: { color: CUSTOM_COLOR, alpha: 0.3, },
      stroke: { width: 2, color: CUSTOM_COLOR, alpha: 1, cap: PIXI.LINE_CAP.ROUND },
      labelTint: CUSTOM_COLOR
    };

    for (const d of polygons) {
      const dataID = d.__featurehash__;
      const version = d.v || 0;
      const parts = (d.geometry.type === 'Polygon') ? [d.geometry.coordinates]
        : (d.geometry.type === 'MultiPolygon') ? d.geometry.coordinates : [];

      for (let i = 0; i < parts.length; ++i) {
        const coords = parts[i];
        const featureID = `${this.layerID}-${dataID}-${i}`;
        let feature = this.features.get(featureID);

        // If feature existed before as a different type, recreate it.
        if (feature && feature.type !== 'polygon') {
          feature.destroy();
          feature = null;
        }

        if (!feature) {
          feature = new PixiFeaturePolygon(this, featureID);
          feature.style = polygonStyle;
          feature.parentContainer = parentContainer;
        }

        // If data has changed.. Replace it.
        if (feature.v !== version) {
          feature.v = version;
          feature.geometry.setCoords(coords);
          feature.label = l10n.displayName(d.properties);
          feature.setData(dataID, d);
        }

        this.syncFeatureClasses(feature);
        feature.update(viewport, zoom);
        this.retainFeature(feature, frame);
      }
    }
  }


  /**
   * renderLines
   * @param  frame      Integer frame being rendered
   * @param  viewport   Pixi viewport to use for rendering
   * @param  zoom       Effective zoom to use for rendering
   * @param  lines      Array of line data
   * @param styleOverride Custom style
   */
  renderLines(frame, viewport, zoom, lines, styleOverride) {
    const l10n = this.context.systems.l10n;
    const parentContainer = this.scene.groups.get('basemap');

    const lineStyle = styleOverride || {
      stroke: { width: 2, color: CUSTOM_COLOR, alpha: 1, cap: PIXI.LINE_CAP.ROUND },
      labelTint: CUSTOM_COLOR
    };

    for (const d of lines) {
      const dataID = d.__featurehash__;
      const version = d.v || 0;
      const parts = (d.geometry.type === 'LineString') ? [d.geometry.coordinates]
        : (d.geometry.type === 'MultiLineString') ? d.geometry.coordinates : [];

      for (let i = 0; i < parts.length; ++i) {
        const coords = parts[i];
        const featureID = `${this.layerID}-${dataID}-${i}`;
        let feature = this.features.get(featureID);

        // If feature existed before as a different type, recreate it.
        if (feature && feature.type !== 'line') {
          feature.destroy();
          feature = null;
        }

        if (!feature) {
          feature = new PixiFeatureLine(this, featureID);
          feature.style = lineStyle;
          feature.parentContainer = parentContainer;
        }

        // If data has changed.. Replace it.
        if (feature.v !== version) {
          feature.v = version;
          feature.geometry.setCoords(coords);
          feature.label = l10n.displayName(d.properties);
          feature.setData(dataID, d);
        }

        this.syncFeatureClasses(feature);
        feature.update(viewport, zoom);
        this.retainFeature(feature, frame);
      }
    }
  }


  /**
   * renderPoints
   * @param  frame      Integer frame being rendered
   * @param  viewport   Pixi viewport to use for rendering
   * @param  zoom       Effective zoom to use for rendering
   * @param  lines      Array of point data
   */
  renderPoints(frame, viewport, zoom, points) {
    const l10n = this.context.systems.l10n;
    const parentContainer = this.scene.groups.get('points');

    const pointStyle = {
      markerName: 'largeCircle',
      markerTint: CUSTOM_COLOR,
      iconName: 'maki-circle-stroked',
      labelTint: CUSTOM_COLOR
    };

    for (const d of points) {
      const dataID = d.__featurehash__;
      const version = d.v || 0;
      const parts = (d.geometry.type === 'Point') ? [d.geometry.coordinates]
        : (d.geometry.type === 'MultiPoint') ? d.geometry.coordinates : [];

      for (let i = 0; i < parts.length; ++i) {
        const coords = parts[i];
        const featureID = `${this.layerID}-${dataID}-${i}`;
        let feature = this.features.get(featureID);

        // If feature existed before as a different type, recreate it.
        if (feature && feature.type !== 'point') {
          feature.destroy();
          feature = null;
        }

        if (!feature) {
          feature = new PixiFeaturePoint(this, featureID);
          feature.style = pointStyle;
          feature.parentContainer = parentContainer;
        }

        // If data has changed.. Replace it.
        if (feature.v !== version) {
          feature.v = version;
          feature.geometry.setCoords(coords);
          feature.label = l10n.displayName(d.properties);
          feature.setData(dataID, d);
        }

        this.syncFeatureClasses(feature);
        feature.update(viewport, zoom);
        this.retainFeature(feature, frame);
      }
    }
  }


  /**
   * hasData
   * Return true if there is custom data to display
   * @return {boolean}  `true` if there is a vector tile template or geojson to display
   */
  hasData() {
    return !!(this._template || this._geojson);
  }

  /**
   * dataUsed
   * @return  {Array}  Array of single element for the data layer currently enabled
   */
  dataUsed() {
    return this._dataUsed ? [ this._dataUsed ] : [];
  }


  /**
   * fitZoom
   * Fits the map view to show the extent of the loaded geojson data
   */
  fitZoom() {
    const extent = this._geojsonExtent;
    if (!extent) return;

    this.context.systems.map.trimmedExtent(extent);
  }


  /**
   * getFileList
   * This returns any FileList which we have stored
   * @return {FileList|null}  Files, or null if none
   */
  getFileList() {
    return this._fileList;
  }


  /**
   * setFileList
   * This sets a FileList which we got from either a drag-and-drop operation or a `<input 'type'='file'>` field.
   * It is Array-like, but we only look at the first one.
   *
   * https://developer.mozilla.org/en-US/docs/Web/API/FileList
   * https://developer.mozilla.org/en-US/docs/Web/API/File
   * https://developer.mozilla.org/en-US/docs/Web/API/FileReader
   * @param  {FileList|null} fileList  Files to process (only first one is used), or null to reset
   */
  setFileList(fileList) {
    this._clear();
    this._fileList = fileList;
    this.scene.disableLayers(this.layerID);  // emits 'layerchange', so UI gets updated

    if (!fileList || !fileList.length) return;

    const file = fileList[0];
    const extension = this._getExtension(file.name);

    this._fileReader.onload = (e) => {
      this._fileReader.onload = null;
      this._setFile(e.target.result, extension);
    };
    this._fileReader.readAsText(file);
  }


  /**
   * setUrl
   * This checks a url that we got from either the custom data screen or the `data=` or `gpx=` url parameter
   * It decides whether the url looks like a single file to load or a vector tile template url.
   * @param  {string}  url
   */
  setUrl(url) {
    this._clear();
    this._url = url;
    this.scene.disableLayers(this.layerID);  // emits 'layerchange', so UI gets updated

    if (!url) return;

    // Strip off any querystring/hash from the url before checking extension
    const testUrl = url.toLowerCase().split(/[?#]/)[0];
    const isTask = testUrl.includes('project') && testUrl.includes('task') && testUrl.includes('gpx');
    const extension = isTask ? '.gpx' : this._getExtension(testUrl);

    if (extension) {   // Looks like a gpx, kml, geojson file.. load it!
      fetch(url)
        .then(utilFetchResponse)
        .then(data => {
          this._setFile(data, extension);
          if (isTask) {
            this._dataUsed = null;    // A task boundary is not really a data source
            this.context.systems.rapid.setTaskExtentByGpxData(data);
          }
        })
        .catch(e => console.error(e));  // eslint-disable-line

    } else {   // Looks like a vector tile url template
      this._setUrlTemplate(url);
    }
  }


  /**
   * _setUrlTemplate
   * A url template is something we can pass to the Vector Tile service. It can be:
   *   - Mapbox Vector Tiles (MVT) made available from a z/x/y tileserver
   *   - Protomaps .pmtiles single-file archive containing MVT
   * @param  {string}  url
   */
  _setUrlTemplate(url) {
    // Test source against OSM imagery blocklists..
    const osm = this.context.services.osm;
    if (osm) {
      const blocklists = osm.imageryBlocklists ?? [];
      let fail = false;
      let tested = 0;
      let regex;

      for (regex of blocklists) {
        fail = regex.test(url);
        tested++;
        if (fail) return;   // a banned source
      }

      // ensure at least one test was run.
      if (!tested) {
        regex = /.*\.google(apis)?\..*\/(vt|kh)[\?\/].*([xyz]=.*){3}.*/;
        fail = regex.test(url);
        if (fail) return;   // a banned source
      }
    }

    this._template = url;
    // strip off the querystring/hash from the template, it often includes the access token
    this._dataUsed = 'vectortile:' + url.split(/[?#]/)[0];
    this.scene.enableLayers(this.layerID);  // emits 'layerchange', so UI gets updated
  }


  /**
   * _setFile
   * This function is either called from the `FileReader` or the `fetch` then chain.
   * All files get converted to GeoJSON
   * @param  {string|Object}  data       The file data
   * @param  {string}         extension  The file extension
   */
  _setFile(data, extension) {
    if (!data) return;

    let geojson;
    switch (extension) {
      case '.gpx':
        geojson = gpx( (data instanceof Document) ? data : _toXML(data) );
        break;
      case '.kml':
        geojson = kml( (data instanceof Document) ? data : _toXML(data) );
        break;
      case '.geojson':
      case '.json':
        geojson = (data instanceof Object) ? data : JSON.parse(data);
        break;
    }

    geojson = geojson || {};
    if (Object.keys(geojson).length) {
      this._dataUsed = `${extension} data file`;
      this._geojson = this._ensureIDs(geojson);
      geojsonRewind(this._geojson);
      this._geojsonExtent = geojsonExtent(geojson);
      this.fitZoom();
      this.scene.enableLayers(this.layerID);  // emits 'layerchange', so UI gets updated
    }

    function _toXML(text) {
      return (new DOMParser()).parseFromString(text, 'text/xml');
    }
  }


  /**
   * _ensureIDs
   * After loading GeoJSON data, check the Features and make sure they have unique IDs.
   * This function modifies the GeoJSON features in place and then returns it.
   * @param  {Object}  geojson - A GeoJSON Feature or FeatureCollection
   * @return {Object}  The GeoJSON, but with IDs added
   */
  _ensureIDs(geojson) {
    if (!geojson) return null;

    for (const feature of geojsonFeatures(geojson)) {
      this._ensureFeatureID(feature);
    }
    return geojson;
  }


  /**
   * _ensureFeatureID
   * Ensure that this GeoJSON Feature has a unique ID.
   * This function modifies the GeoJSON Feature in place and then returns it.
   * @param  {Object}  A GeoJSON feature
   * @return {Object}  The GeoJSON Feature, but with an ID added
   */
  _ensureFeatureID(feature) {
    if (!feature) return;

    const vtService = this.context.services.vectortile;
    const featureID = vtService.getNextID();
    feature.id = featureID;
    feature.__featurehash__ = featureID;
    return feature;
  }


<<<<<<< HEAD
=======
  /**
   * _getFeatures
   * The given GeoJSON may be a single Feature or a FeatureCollection.
   * Here we expand it to an Array of Features.
   * @return {Array}  GeoJSON Features
   */
  _getFeatures(geojson) {
    if (!geojson) return [];
    return (geojson.type === 'FeatureCollection') ? geojson.features : [geojson];
  }


  /**
   * _calcExtent
   * @param  {Object}  geojson - a GeoJSON Feature or FeatureCollection
   * @return {Extent}
   */
  _calcExtent(geojson) {
    const extent = new Extent();
    if (!geojson) return extent;

    for (const feature of this._getFeatures(geojson)) {
      const geometry = feature.geometry;
      if (!geometry) continue;

      const type = geometry.type;
      const coords = geometry.coordinates;

      // Treat single types as multi types to keep the code simple
      const parts = /^Multi/.test(type) ? coords : [coords];

      if (/Polygon$/.test(type)) {
        for (const polygon of parts) {
          const outer = polygon[0];  // No need to iterate over inners
          for (const point of outer) {
            extent.extendSelf(point);
          }
        }
      } else if (/LineString$/.test(type)) {
        for (const line of parts) {
          for (const point of line) {
            extent.extendSelf(point);
          }
        }
      } else if (/Point$/.test(type)) {
        for (const point of parts) {
          extent.extendSelf(point);
        }
      }
    }

    return extent;
  }

>>>>>>> 45669b46

  /**
   * _getExtension
   * Return the extension at the end of a filename or url.
   * This only returns the extension if it one of the recognized file types:
   *   '.gpx', '.kml', '.json', '.geojson'
   * @param  {string}       name - A filename or url
   * @return {string|null}  The extension including the dot '.'
   */
  _getExtension(name) {
    if (!name) return;
    const regex = /\.(gpx|kml|(geo)?json)$/i;
    const match = name.match(regex);
    return match && match.length && match[0];
  }


  /**
   * _hashchange
   * Respond to any changes appearing in the url hash
   * @param  currParams   Map(key -> value) of the current hash parameters
   * @param  prevParams   Map(key -> value) of the previous hash parameters
   */
  _hashchange(currParams, prevParams) {
    // 'data' (or 'gpx', legacy)
    const newData = currParams.get('data') || currParams.get('gpx');
    const oldData = prevParams.get('data') || prevParams.get('gpx');
    if (newData !== oldData) {
      this._clear();
      if (typeof newData === 'string') {
        // Attempt to parse the data string as a WKT.
        // If it is, treat it as such. If not, treat it as a URL.
        const geojson = this._parseAsWkt(newData);
        if (geojson) {
          this._wkt = newData.toUpperCase();  // convention is to use uppercase
          this._setFile(geojson, '.geojson');
          this._dataUsed = null;  // A wkt area of interest is not really a data source
        } else {
          this.setUrl(newData);
        }
      }
    }
  }


  /**
   * _updateHash
   * Push changes in custom data url to the urlhash
   */
  _updateHash() {
    const urlhash = this.context.systems.urlhash;

    // reset
    urlhash.setParam('gpx', null);
    urlhash.setParam('data', null);

    if (!this.enabled) return;

    if (typeof this._wkt === 'string') {
      urlhash.setParam('data', this._wkt);
    } else if (typeof this._url === 'string') {
      // 'gpx' is considered a "legacy" param..
      // We'll only set it if the url really does seem to be for a gpx file
      if (/gpx/i.test(this._url)) {
        urlhash.setParam('gpx', this._url);
      } else {
        urlhash.setParam('data', this._url);
      }
    }
  }


  /**
   * _parseAsWkt
   * creates WKT Polys from a raw string supplied by the `data` url param.
   *
   * @param wktString - the poly or multipoly string(s) in wkt format
   * i.e. 'POLYGON((-10 10, -10 -10, 10 -10, 10 10, -10 10))'
   * or
   *  'MULTIPOLYGON (((-1.5 1.3, -1.5 1.3, -1.5 1.3, -1.5 1.3, -1.4 1.3, -1.4 1.3, -1.5 1.3)),
   *   ((-1.5 1.3, -1.5 1.3, -1.5 1.3, -1.4 1.3, -1.5 1.3)))'
   * @returns a list containing polygons to draw as a custom shape, or null
   */
  _parseAsWkt(wktString) {
    const parsedWkt = wktParse(wktString);

    // If it couldn't be parsed, or if it isn't a poly/multipoly, we can't render it.
    if (!parsedWkt || (parsedWkt.type !== 'Polygon' && parsedWkt.type !== 'MultiPolygon')) {
      return null;
    }

    return {
      type: 'Feature',
      geometry: {
        type: parsedWkt.type,
        coordinates: parsedWkt.coordinates,
      },
      id: 'customWktPoly',
      properties: {}
    };
  }


  /**
   * _clear
   * Clear state to prepare for new custom data
   */
  _clear() {
    this._dataUsed = null;
    this._fileList = null;
    this._template = null;
    this._wkt = null;
    this._url = null;
    this._geojson = null;
    this._geojsonExtent = null;
  }

}<|MERGE_RESOLUTION|>--- conflicted
+++ resolved
@@ -1,9 +1,9 @@
 import * as PIXI from 'pixi.js';
 import { gpx, kml } from '@tmcw/togeojson';
-import { geojsonExtent, geojsonFeatures } from '../util/util.js';
 import geojsonRewind from '@mapbox/geojson-rewind';
 import { parse as wktParse } from 'wkt';
 
+import { geojsonExtent, geojsonFeatures } from '../util/util.js';
 import { AbstractLayer } from './AbstractLayer.js';
 import { PixiFeatureLine } from './PixiFeatureLine.js';
 import { PixiFeaturePoint } from './PixiFeaturePoint.js';
@@ -549,64 +549,6 @@
   }
 
 
-<<<<<<< HEAD
-=======
-  /**
-   * _getFeatures
-   * The given GeoJSON may be a single Feature or a FeatureCollection.
-   * Here we expand it to an Array of Features.
-   * @return {Array}  GeoJSON Features
-   */
-  _getFeatures(geojson) {
-    if (!geojson) return [];
-    return (geojson.type === 'FeatureCollection') ? geojson.features : [geojson];
-  }
-
-
-  /**
-   * _calcExtent
-   * @param  {Object}  geojson - a GeoJSON Feature or FeatureCollection
-   * @return {Extent}
-   */
-  _calcExtent(geojson) {
-    const extent = new Extent();
-    if (!geojson) return extent;
-
-    for (const feature of this._getFeatures(geojson)) {
-      const geometry = feature.geometry;
-      if (!geometry) continue;
-
-      const type = geometry.type;
-      const coords = geometry.coordinates;
-
-      // Treat single types as multi types to keep the code simple
-      const parts = /^Multi/.test(type) ? coords : [coords];
-
-      if (/Polygon$/.test(type)) {
-        for (const polygon of parts) {
-          const outer = polygon[0];  // No need to iterate over inners
-          for (const point of outer) {
-            extent.extendSelf(point);
-          }
-        }
-      } else if (/LineString$/.test(type)) {
-        for (const line of parts) {
-          for (const point of line) {
-            extent.extendSelf(point);
-          }
-        }
-      } else if (/Point$/.test(type)) {
-        for (const point of parts) {
-          extent.extendSelf(point);
-        }
-      }
-    }
-
-    return extent;
-  }
-
->>>>>>> 45669b46
-
   /**
    * _getExtension
    * Return the extension at the end of a filename or url.
