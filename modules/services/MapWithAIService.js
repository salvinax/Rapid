--- conflicted
+++ resolved
@@ -1,18 +1,10 @@
 import { Tiler } from '@rapid-sdk/math';
-
-<<<<<<< HEAD
-import { AbstractSystem } from '../core/AbstractSystem';
-import { Graph, Tree } from '../core/lib';
 import { utilStringQs } from '@rapid-sdk/util';
 
-import { osmEntity, osmNode, osmWay } from '../osm';
-import { utilFetchResponse } from '../util';
-=======
 import { AbstractSystem } from '../core/AbstractSystem.js';
 import { Graph, Tree } from '../core/lib/index.js';
 import { osmEntity, osmNode, osmWay } from '../osm/index.js';
 import { utilFetchResponse } from '../util/index.js';
->>>>>>> edb5e076
 
 
 const APIROOT = 'https://mapwith.ai/maps/ml_roads';
