--- conflicted
+++ resolved
@@ -128,12 +128,7 @@
     link = link.enter()
       .append('button')
       .attr('class', 'form-field-button wiki-link')
-<<<<<<< HEAD
-      .attr('tabindex', -1)
       .attr('title', t('icons.view_on', { domain: 'wikipedia.org', html: false }))
-=======
-      .attr('title', t('icons.view_on', { domain: 'wikipedia.org' }))
->>>>>>> 983c01d4
       .call(svgIcon('#iD-icon-out-link'))
       .merge(link);
 
