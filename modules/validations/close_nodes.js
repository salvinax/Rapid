--- conflicted
+++ resolved
@@ -11,15 +11,6 @@
 
     var pointThresholdMeters = 0.2;
 
-<<<<<<< HEAD
-    var defaultWayThresholdMeters = 2;
-    // expect some features to be mapped with higher levels of detail
-    var indoorThresholdMeters = 0.01;
-    var buildingThresholdMeters = 0.05;
-    var pathThresholdMeters = 0.1;
-
-=======
->>>>>>> 4ed6f231
     var validation = function(entity, graph) {
         if (entity.type === 'node') {
             return getIssuesForNode(entity);
