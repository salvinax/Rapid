{
  "name": "iD",
  "version": "2.0.0-alpha.1",
  "description": "A friendly editor for OpenStreetMap",
  "main": "iD.js",
  "directories": {
    "doc": "docs",
    "test": "test"
  },
  "scripts": {
    "build": "node build.js && node development_server.js",
    "build-min": "npm run build && uglifyjs dist/iD.js -c -m -o dist/iD.min.js",
    "lint": "eslint *.js js/id test/spec modules",
    "start": "node development_server.js develop",
    "test": "npm run lint && npm run build && phantomjs node_modules/mocha-phantomjs-core/mocha-phantomjs-core.js test/index.html spec"
  },
  "repository": {
    "type": "git",
    "url": "git://github.com/openstreetmap/iD.git"
  },
  "keywords": [
    "editor",
    "openstreetmap"
  ],
  "license": "ISC",
  "dependencies": {
    "d3-selection-multi": "1.0.0",
    "diacritics": "1.2.3",
    "lodash": "4.13.1",
    "marked": "0.3.6",
    "osm-auth": "0.2.9",
    "rbush": "2.0.1",
    "sexagesimal": "0.5.0",
    "togeojson": "0.14.2",
    "wmf-sitematrix": "0.1.2"
  },
  "devDependencies": {
    "brfs": "1.4.3",
    "chai": "~3.5.0",
    "d3": "4.2.1",
    "ecstatic": "~2.1.0",
    "editor-layer-index": "git://github.com/osmlab/editor-layer-index.git#gh-pages",
<<<<<<< HEAD
    "eslint": "~3.3.1",
    "gaze": "~1.1.1",
=======
    "eslint": "~3.4.0",
>>>>>>> 8c29dd93
    "glob": "~7.0.5",
    "happen": "~0.3.1",
    "js-yaml": "~3.6.1",
    "jsonschema": "~1.1.0",
    "maki": "0.5.0",
    "minimist": "~1.2.0",
    "mocha": "~3.0.2",
    "mocha-phantomjs-core": "~2.0.1",
    "name-suggestion-index": "0.1.1",
    "phantomjs-prebuilt": "~2.1.11",
    "request": "~2.73.0",
    "rollup": "0.34.10",
    "rollup-plugin-commonjs": "3.3.1",
    "rollup-plugin-json": "2.0.1",
    "rollup-plugin-node-resolve": "2.0.0",
    "sinon": "~1.17.5",
    "sinon-chai": "~2.8.0",
    "smash": "0.0",
    "svg-sprite": "1.3.3",
    "uglify-js": "~2.7.0",
    "xml2js": "~0.4.17",
    "xmlbuilder": "~8.2.2"
  },
  "greenkeeper": {
    "ignore": [
      "d3",
      "maki"
    ]
  },
  "engines": {
    "node": ">=4.0.0"
  }
}<|MERGE_RESOLUTION|>--- conflicted
+++ resolved
@@ -40,12 +40,8 @@
     "d3": "4.2.1",
     "ecstatic": "~2.1.0",
     "editor-layer-index": "git://github.com/osmlab/editor-layer-index.git#gh-pages",
-<<<<<<< HEAD
-    "eslint": "~3.3.1",
     "gaze": "~1.1.1",
-=======
     "eslint": "~3.4.0",
->>>>>>> 8c29dd93
     "glob": "~7.0.5",
     "happen": "~0.3.1",
     "js-yaml": "~3.6.1",
